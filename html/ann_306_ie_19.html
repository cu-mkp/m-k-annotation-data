<html>

<head></head>

<body>
    <div class="header-section">
        <h2>Abstract</h2>
        <div>
            <p>Ms. Fr. 640 contains more diverse and detailed instructions for
                the making of varnishes than any other sixteenth-century text.
                The varnish recipes in Ms. Fr. 640 are wide-ranging, from the
                protection of metals from corrosion, to the rain proofing of
                ephemeral festive decorations, to an ingredient in printer’s
                ink, to the imitation of other materials such as coral and gold,
                to the perhaps best known use of historical varnishes today, as
                coatings for easel paintings. This essay shows why the remarks
                and recipes in Ms. Fr. 640 about varnishes are of inestimable
                value in chronicling a previously unrecognized shift in the
                ingredients, preparation, uses, and aims of varnishes from the
                middle ages through the seventeenth century.</p>

        </div>
        <br>
        <h2>Cite As</h2>
        <div>
            Bol, Marjolijn. “Avoiding 'Fleas' and Green Skies: Varnishes in Ms.
            Fr. 640.” In <i>Secrets of Craft and Nature in Renaissance France. A
                Digital Critical Edition and English Translation of BnF Ms. Fr.
                640</i>, edited by Making and Knowing Project, Pamela H. Smith,
            Naomi Rosenkranz, Tianna Helena Uchacz, Tillmann Taape, Clément
            Godbarge, Sophie Pitman, Jenny Boulboullé, Joel Klein, Donna Bilak,
            Marc Smith, and Terry Catapano. New York: Making and Knowing
            Project, 2020. <a
               href="https://edition640.makingandknowing.org/#/essays/ann_306_ie_19">https://edition640.makingandknowing.org/#/essays/ann_306_ie_19</a>.
            DOI: <a
               href="https://www.doi.org/10.7916/zm3s-z238">https://www.doi.org/10.7916/zm3s-z238</a>
        </div>
    </div>

    <p>BnF Ms. Fr. 640 contains a surprising number of recipes for the
        preparation of varnish, a substance the author-practitioner calls
        <em>vernis</em>.<a href="#fn1"
           class="footnote-ref"
           id="fnref1"><sup>1</sup></a> There is in fact not a single earlier
        treatise that contains such diverse and detailed instructions for the
        making of varnish as this late sixteenth-century French manuscript. A
        varnish is commonly understood as a final coating that, depending on its
        ingredients, dries into a colorless transparent film or a colored
        translucent film. In the past, varnishes were applied to a multitude of
        (art) objects, including metalwork, woodwork, leather, textiles, and
        glass. The varnish recipes in Ms. Fr. 640 are similarly wide-ranging:
        varnish is used for more practical purposes such as the protection of
        metals from corrosion<a href="#fn2"
           class="footnote-ref"
           id="fnref2"><sup>2</sup></a> and the rain proofing of ephemeral
        festive decorations;<a href="#fn3"
           class="footnote-ref"
           id="fnref3"><sup>3</sup></a> it is used as an ingredient in printer’s
        ink;<a href="#fn4"
           class="footnote-ref"
           id="fnref4"><sup>4</sup></a> it plays an important role in the
        imitation of other materials such as coral<a href="#fn5"
           class="footnote-ref"
           id="fnref5"><sup>5</sup></a> and gold;<a href="#fn6"
           class="footnote-ref"
           id="fnref6"><sup>6</sup></a> and, perhaps the best known use of
        historical varnishes today: as coatings for easel paintings. On a
        painted surface, the purpose of a varnish is twofold—it may be used to
        protect the painted object from the atmosphere and mechanical damage—to
        make it more durable as it were—and it may also have an important
        optical function, including unifying the painted surface and bringing
        out its colors.</p>
    <p>Ms. Fr. 640’s entries on the varnishing of easel painting are of
        particular interest because the author-practitioner makes several
        pertinent observations about the differences between the varnishing of
        oil paintings in his own time as compared to earlier periods. Although
        these insights find echoes in other recipe collections and treatises—an
        important testimony to the artisanal reality the author practitioner’s
        recipes may be rooted in—Ms. Fr. 640 is singular in the level of detail
        it provides regarding the state of the art of painter’s varnish. Studied
        together, the recipes contained in this late sixteenth-century French
        manuscript thus provide a unique window into varnishing practice at the
        time—highlighting recent developments in the art of oil painting not
        documented in treatises written before or during the compilation of Ms.
        Fr. 640.</p>
    <h2 id="varnish-before-ms.-fr.-640">Varnish Before Ms. Fr. 640</h2>
    <p>To understand the full significance of the varnish recipes contained in
        Ms. Fr. 640, we first need a brief introduction to the history of
        varnishing before the sixteenth century. Recipes show that between the
        twelfth and fifteenth centuries, nearly all varnishes were oil-resin
        varnishes made by dissolving resins in hot oils. The main ingredients
        for varnish at this time are drying oils, typically linseed oil and
        sometimes walnut oil, mixed with one or more plant resins such as
        sandarac (from <em>Tetraclinis articulata</em> (Vahl) Masters or
        <em>Juniperus</em> spp.).<a href="#fn7"
           class="footnote-ref"
           id="fnref7"><sup>7</sup></a> Natural resins are sticky, flammable,
        organic substances of vegetable origin (except for shellac, an insect
        secretion). They harden on exposure to oxygen and are insoluble in water
        but partly or wholly soluble in alcohol, drying oils, or volatile oils
        such as oil of turpentine.</p>
    <p>As I previously argued in <em>The Varnish and the Glaze</em> (2023),
        medieval artisans required oil-resin varnishes to transform painted and
        gilded wood into the appearance of a goldsmith’s work, a practice I
        refer to as “material mimesis,” in which one or more materials are
        transformed so that they take on the appearance of another material.<a
           href="#fn8"
           class="footnote-ref"
           id="fnref8"><sup>8</sup></a> For this purpose, thick and dark
        oil-resin varnishes, sometimes colored yellow with plant dyes and other
        substances, were especially suited. Applied in multiple layers to metal
        leaf or paint, such varnishes helped create a shiny surface that
        approximated the appearance of polished precious stones, enamel, and the
        color and shine of gold (<i><span class="underline">Fig.
                1</span></i>).<a href="#fn9"
           class="footnote-ref"
           id="fnref9"><sup>9</sup></a></p>
    <div class="figure-container">
        <figure>
            <img src="https://edition-assets.makingandknowing.org/ann_306_ie_19/1JPfY_rwq2Wfc98VAcCfLHsnNzQDj-lDm.jpg"
                 alt="fig. 1">
            <figcaption>Fig. 1. Sandarac-oil varnish, colored with saffron, to
                give a surface shine when painted out on different substrates.
                From left to right: on gold leaf; on silver leaf; on tin foil;
                on white ground. © Photo: Marjolijn Bol (<a
                   href="https://creativecommons.org/licenses/by-nc-sa/4.0/"><span
                          class="underline">CC BY-NC-SA</span></a>).
            </figcaption>
        </figure>
    </div>
    <p>The incorporation of relatively hard resins such as sandarac into a
        drying oil is not easy. It requires extensive heat and even then there
        will be some resin left after mixing has occurred. The result of such
        extensive heating is a dark and viscous substance (<i><span
                  class="underline">Fig. 2</span></i>).</p>
    <div class="figure-container">
        <figure>
            <img src="https://edition-assets.makingandknowing.org/ann_306_ie_19/15Jw8UGqkf8waxUEYxaUeZHsOESbAJZbw.jpg"
                 alt="fig. 2">
            <figcaption>Fig. 2. Linseed oil-sandarac varnish (3:1) being
                filtered through linen cloth. Heated at about 245℃ for 2 hours.
                Despite the fact that not all sandarac incorporated in the oil,
                the varnish was extremely viscous. © Photo: Marjolijn Bol (<a
                   href="https://creativecommons.org/licenses/by-nc-sa/4.0/"><span
                          class="underline">CC BY-NC-SA</span></a>).
            </figcaption>
        </figure>
    </div>
    <p>Medieval oil-resin varnishes were indeed so thick that, as most recipes
        point out, they had to be applied with your hands or with a sponge.
        Medieval artisans also had to account for the weather when applying
        oil-resin varnishes. Recipes explain that the sun helps varnishes become
        less viscous (resins, being thermoplastic, become softer upon heating)
        and their exposure to the sun for a period of time also helps harden the
        oil component in oil-resin varnishes during curing.</p>
    <p>For over three-hundred years, nearly all varnish recipes for wood and
        metal are variations of these substances—more or less complex mixtures
        of drying oils and plant resins. But in the fifteenth century, recipe
        collections, now often written in the vernacular rather than Latin, show
        that varnishing practice is slowly changing. Recipes increasingly
        mention the need for varnishes to dry quickly and to be of a relatively
        light color. Walnut oil, which is paler compared to linseed oil, becomes
        more popular, and relatively colorless resins such as mastic, a resin
        derived from an evergreen shrub known as <em>Pistacia lentiscus</em>
        growing in North Africa and Southern Europe, become increasingly
        important in the production of varnishes as well. Recipes also explain
        that ingredients such as bread, bone ash, and alum (a chemical compound,
        usually a hydrated double sulfate salt of aluminium) are added during
        the preparation of varnish to help clarify and increase its curing time
        by ridding the oil component of mucilages.<a href="#fn10"
           class="footnote-ref"
           id="fnref10"><sup>10</sup></a></p>
    <p>In the course of the sixteenth century, technical treatises include the
        first recipes for so-called solvent-based varnishes. Solvent-based
        varnishes are made with natural resins such as turpentine, an oleoresin,
        easily dissolved in a volatile oil, usually made by distilling these
        same oleoresins. Turpentine oleoresin is exuded by the different genera
        of Pinaceae trees. This includes the pines (<em>Pinus</em> spp.), which
        produce an oleoresin known as “common turpentine;” the European larch
        tree (<em>Larix decidua</em>), which produces what became known as
        turpentine of Venice; and the various species of fir (<em>Abies</em>),
        which produce what became known as Strasbourg turpentine.<a href="#fn11"
           class="footnote-ref"
           id="fnref11"><sup>11</sup></a> Unlike resins such as sandarac or
        mastic, which quickly harden into brittle tears after exudation and are
        collected as such, the various turpentine oleoresins are tapped in a
        semiliquid state owing to their relatively high ratio of volatile
        components. This makes them particularly suitable for distillation, and
        the distillate of turpentine oleoresins (i.e., a volatile oil) became
        known as “turpentine oil.” To blend oleoresins with (volatile) oils
        requires much less heat (if any) than blending (volatile) oils with hard
        and solid resins such as sandarac. As a result, varnishes made with
        oleoresins and their distillates are of a relatively light color, and,
        due to the relatively high volatile oil component in such varnishes,
        they are less viscous than traditional oil-resin varnishes and do not
        require additional heating upon application or during curing.</p>
    <p>Sixteenth-century recipes indeed mention that solvent-based varnishes are
        so thin that they can be applied with a brush, or the tip of your
        finger, and, depending on their preparation, they have the ability to
        dry in as little as half an hour without requiring the sun’s heat. To
        make and apply this type of varnish therefore, an artisan is not
        constrained by certain weather conditions as was the case with the
        medieval oil-resin varnishes which could only be applied and cured in
        the sun. But, unlike the earlier medieval recipes, which clearly embed
        varnishing practice in a context of material mimesis, looking to imitate
        the splendor of gold and precious stones with thick, dark, and shiny
        substances, fifteenth- and early sixteenth-century recipes are
        remarkably silent about the reasons for the apparent changes in the
        varnishing practices they record. What is more, most of these treatises
        do not explain the uses for the varnish recipes they include.</p>
    <h2 id="turpentine-varnish-for-panel-paintings">Turpentine Varnish for Panel
        Paintings</h2>
    <p>Ms. Fr. 640 stands out therefore, because, unlike other mid to late
        sixteenth-century recipe collections, it provides us with surprisingly
        detailed information about the varnishing practices it
        records—specifically about the state of the art of varnishing easel
        paintings. Throughout the manuscript, including in recipes for
        varnishing objects other than paintings, the author-practitioner
        includes remarks about best practices, what materials to avoid when
        varnishing easel paintings, and why. One such remark can be found on one
        of the first folios of the manuscript (fol. <a
           href="https://edition640.makingandknowing.org/#/folios/3r"><span
                  class="underline">3r</span></a>), in a recipe that describes
        how to make “varnish for panels” (<em>Vernis pour tableaulx</em>) with
        turpentine and oil of turpentine. This, indeed, would have been a
        so-called solvent-based varnish. We learn that you have to heat your
        oleoresin “venice turpentine” (<em>tourmentine de venise</em>), and, as
        soon as it reaches the right temperature, you must add its distillate:
        “turpentine oil the whitest you can procure” (<em>de tormentine de la
            plus blanche que tu pourras</em>). Once these two ingredients have
        been properly united, the substance is immediately taken from the fire.
        The recipe continues that this varnish can also be made without the
        fire, but that this makes it less “desiccative,” that is, that it dries
        less quickly. According to the author-practitioner, the varnish thus
        made is “appropriate for panel paintings and other painted things
        without distorting the colors or yellowing” (<em>Il saproprie sur les
            tableaulx &amp; aultres choses painctes sans corrompre les couleurs
            ne jaulnir</em>). This comment shows that, applied to panel
        paintings and other colored objects, the yellowing of varnish as time
        passes, or the use of a varnish that is yellow to begin with, seems to
        have been something undesirable to the author of Ms. Fr. 640. A yellow
        varnish such as the medieval oil-resin varnish can indeed distort the
        colors of a painting, or have this effect as it turns yellow due to
        aging (<i><span class="underline">Fig. 3</span></i>).</p>
    <div class="figure-container">
        <figure>
            <img src="https://edition-assets.makingandknowing.org/ann_306_ie_19/1RZ9dUJTPzp48Aqacy9D_-RNkWPllkqBU.jpg"
                 alt="fig. 3">
            <figcaption>Fig. 3. Comparison of oil-resin varnishes with
                solvent-based varnish. From left to right: linseed oil-sandarac
                varnish; linseed oil-mastic; and turpentine oil-oleoresin
                varnish over azurite. As the author-practitioner of Ms. Fr. 640
                indicates, the oil-resin varnish on the left changes the blue
                paint it coats to green. The solvent-based varnish made with
                turpentine oil and oleoresin does not have any noticeable
                influence on the color of the blue paint underneath. © Photo:
                Marjolijn Bol (<a
                   href="https://creativecommons.org/licenses/by-nc-sa/4.0/"><span
                          class="underline">CC BY-NC-SA</span></a>).
            </figcaption>
        </figure>
    </div>
    <p>In the same varnish recipe, the author-practitioner also points out that
        for its application the painter is not bound to time of day or season.
        The varnish made with turpentine resin and turpentine oil “dries both in
        the shade and in the sun and overnight, and during the winter as well as
        in the summer” (<em>Et seiche a lombre &amp; au soleil &amp; du jour au
            lendemain Et aussy bien en hiver quen este</em>). Again, very
        different from medieval oil-resin varnish that required the sun’s heat
        for application and curing and was therefore dependent on favorable
        weather conditions. Ms. Fr. 640 contains more such remarks in which the
        author-practitioner expresses concerns with the viscosity, hue, and
        appropriate weather conditions for the application of varnish. For
        instance, in the margins of this recipe (fol. <a
           href="https://edition640.makingandknowing.org/#/folios/3r"><span
                  class="underline">3r</span></a>), we are offered some
        additional information on how to prepare and use the “varnish for
        panels”:</p>
    <blockquote>
        <p>A little more turpentine than turpentine oil is needed in order to
            give body to the varnish, which needs to be applied with finger in
            order to spread it thinner and less thick, for when it is thick, it
            turns yellow and sticks. One does not varnish to make paintings
            shine, for it just takes the light out of them. But it is used to
            heighten colors which have soaked in and to keep them from dust.
            Mastic varnish does not resist rain, whereas that of oil and rosin
            does.</p>
    </blockquote>
    <p><span class="pull-left"></span>The solvent-based varnish described here
        was applied thinly with the finger over the surface of the painting.
        Indeed, although a little “body” was required for the varnish for
        panels, the author-practitioner stresses that only a relatively thin
        application of varnish would ensure that the coating does not become too
        sticky or gives a yellow hue to a painting’s colors.<a href="#fn12"
           class="footnote-ref"
           id="fnref12"><sup>12</sup></a> This recipe also shows that, unlike
        what we have seen with medieval varnishes, Ms. Fr. 640’s varnish for
        panels is not meant to make paintings “shine.” Strong reflections on a
        shiny varnish impede visibility of the painted surface underneath.
        Similarly, a recipe on fol. <a
           href="https://edition640.makingandknowing.org/#/folios/66r/f/66r/tc"><span
                  class="underline">66r</span></a>, entitled “Colors in oil that
        are imbibed” (<em>Couleurs a huile qui semboivent</em>), describes the
        painter’s struggle with oil paints that remain shiny on drying. Varnish
        is here brought up as a remedy to this problem. We learn that colors in
        oil are “imbibed” when they do “not remain shiny after they are dry”
        (<em>ne demeurent point luisantes apres quelles sont seiches</em>). Some
        oil colors, however, are more prone to staying shiny on
        drying—<em>azure</em> is mentioned as one of these pigments in a
        marginal note on fol. <a
           href="https://edition640.makingandknowing.org/#/folios/61v/f/61v/tc"><span
                  class="underline">61v</span></a>. When parts of the painting
        are shiny while other parts are matte as they are meant to be, the
        result is an uneven paint surface. In the recipe on fol. <a
           href="https://edition640.makingandknowing.org/#/folios/66r/f/66r/tc"><span
                  class="underline">66r</span></a>, the author-practitioner
        explains that this problem can be resolved with varnish that “mends all
        this &amp; unites &amp; renders it similar in one place as in
        another”(<em>Le vernis racoustre tout cela &amp; lunist &amp; rend
            semblable aulta[n]t en un endroit quen laultre</em>).<a href="#fn13"
           class="footnote-ref"
           id="fnref13"><sup>13</sup></a> Different from the medieval artisan
        who <em>required</em> shiny paints and varnishes to transform painted
        wood into the appearance of gold, gems, and enamel, the
        author-practitioner of Ms. Fr. 640 shows that the main function of
        varnish had changed to bringing out the colors of the painted surface
        and to protect paintings from dust and other damage. Another recipe for
        a solvent-based varnish, included on fol. <a
           href="https://edition640.makingandknowing.org/#/folios/3r"><span
                  class="underline">3r</span></a>–v, provides more insight into
        why this apparent change in varnishing practice took place.</p>
    <h2 id="varnish-for-floorboards">Varnish for Floorboards</h2>
    <p>The recipe in question explains how to make to make “thick varnish for
        floorboards” (<em>Gros vernis pour le plancher</em>). It is introduced
        with reference to another varnish for floorboards that, so we learn,
        “takes a long time to dry &amp; drips more than two months after it has
        been applied to the planks.” The author-practitioner explains that this
        varnish of earlier days was “made of linseed oil, garlic boiled in it to
        extinguish it &amp; rid it of grease, &amp; with wheat.” On fol. <a
           href="https://edition640.makingandknowing.org/#/search/folio/74r"><span
                  class="underline">74r</span></a>–v, Ms. Fr. 640 includes a
        recipe that explains in more detail how to make such an oil-resin
        varnish with bread, and, in this recipe, also alum. The recipe, entitled
        <em>Pour faire verny</em>, explains that one pound of linseed oil is
        mixed with bread and three onions in an earthen pot and cooked on a
        charcoal fire for five hours. You then make a separate mixture with
        “half an ounce of flour glue” cooked “just as before” in which you put
        “two ounces of well-pestled sandarac.” This is again cooked as per
        earlier instructions before “you will take mastic &amp; [gum] arabic,
        two ounces each, which will both be well ground.” Accordingly you put
        everything (your linseed oil and your resin mixture) together and cook
        this mixture for another five hours. When this is done, two ounces of
        alum are added and the varnish is cooked again. To finish, the varnish
        is filtered by pouring it through a tightly woven cloth, a common
        practice for the preparation of oil-resin varnishes that can be found in
        many medieval varnish recipes as well. The author-practitioner does not
        explain what this varnish would potentially have been used for but in a
        recipe on fol. <a
           href="https://edition640.makingandknowing.org/#/folios/4v"><span
                  class="underline">4v</span></a>, entitled “Black varnish for
        sword guard, bands for trunks, &amp;c” (<em>Vernis noir pour garde
            despee bandes de bahus &amp;c</em>) we are provided with similar
        instructions that explain how to cook linseed oil with garlic, hog’s
        fennel, and “some also add breadcrusts” before “black pitch” (<em>poix
            noire</em>) resin is added.<a href="#fn14"
           class="footnote-ref"
           id="fnref14"><sup>14</sup></a> This varnish substance is applied hot
        with a feather or a brush to an iron object “over a low charcoal
        fire.”<a href="#fn15"
           class="footnote-ref"
           id="fnref15"><sup>15</sup></a> Fol. <a
           href="https://edition640.makingandknowing.org/#/folios/51r/f/51r/tc"><span
                  class="underline">51r</span></a>–v includes another similar
        recipe in which the author-practitioner provides instructions for
        cooking linseed oil “to make ink for copper plates”:</p>
    <blockquote>
        <p>[...] one needs to boil walnut oil or, even better, linseed oil for a
            long time. &amp; having boiled for a long time, you will put in
            garlic &amp; bread crusts to rid it of grease &amp; leave again to
            boil thoroughly, then finally you put in one part of lampblack that
            you have previously ground on marble with oil.</p>
    </blockquote>
    <p><span class="pull-left"></span>Further down the same recipe the
        author-practitioner inserts an important safety warning for making this
        substance which can also be found in various medieval treatises:</p>
    <blockquote>
        <p>Linseed oil thickens while boiling &amp; becomes like a varnish &amp;
            is in danger of catching fire. Therefore, when you boil it, make
            sure it is in an open space or in a place where the flame cannot
            cause damage.</p>
    </blockquote>
    <p>In Ms. Fr. 640, linseed oil or walnut oil varnish prepared in this manner
        thus appears to have played an important role in the coating of metals,
        either for armor and swords or as an ink for printing. Significantly,
        recipes explaining how to prepare linseed oil varnishes with ingredients
        similar to the ones described above, first appear in recipe collections
        dating to the fifteenth century—about one hundred years before Ms. Fr.
        640 was written. They can for instance be found in a manuscript known as
        the <em>Liber illuministarum</em> (Cgm 821, Bayerische Staatsbibliothek,
        Munich), compiled at the monastery at Tegernsee between the second half
        of the fifteenth century and the first decades of the sixteenth
        century.<a href="#fn16"
           class="footnote-ref"
           id="fnref16"><sup>16</sup></a> One of these recipes introduces a
        method for cooking oil before it is mixed with resin. The oil must be
        cooked with nine slices of “house bread” (<em>hausprot</em>) and a
        material called <em>alaun</em> (alum) until the bread turns brown.
        Another recipe in the same manuscript explains the role of bread in
        preparing an oil-resin varnish used to imitate gold. The recipe
        describes how to make a gold-colored varnish for tin by mixing together
        several ingredients including a plant resin, likely sandarac
        (<em>fuerneis</em>), a red lead-based pigment (<em>mini)</em> and
        linseed oil (<em>leinoell</em>) or poppyseed oil (<em>magoell</em>).
        While mixing these materials, a slice of bread is added because it
        “attracts impurities present in the oil” (<em>ain schnitel prot quia
            attrahit immundiciam olei)</em>. Removing impurities from the oil
        not only helps make the substance clearer but also makes it dry
        better.<a href="#fn17"
           class="footnote-ref"
           id="fnref17"><sup>17</sup></a></p>
    <p>In the fifteenth century, these efforts for improving the clarity and
        drying properties of oil-resin varnishes are a first testament to a
        changing attitude as to what was considered a “good” varnish. It is
        therefore especially interesting that by the end of the sixteenth
        century, the author of Ms. Fr. 640 mentions using such oil-resin
        varnishes for coating metals and printer’s ink but considers them unfit
        for use in the art of painting because “they yellowed &amp; rendered
        greenish the blue color of paintings” (<em>Et cestuy cy jaulnissoict
            &amp; rendoit verdastre la couleur bleue des tableaulx</em>, fol. <a
           href="https://edition640.makingandknowing.org/#/folios/3r"><span
                  class="underline">3r</span></a>). What is more, according to
        the author-practitioner, the oil-resin varnish appears to have gone out
        of fashion even for the varnishing of floorboards. For this, he
        similarly recommends using a solvent-based varnish because “it does not
        drip like that of times past” (<em>ne degoute poinct comme celuy du
            temps passé</em>). The recipe on fol. <a
           href="https://edition640.makingandknowing.org/#/folios/3r"><span
                  class="underline">3r</span></a>–v continues that the varnish
        for floorboards is “made like the varnish for panels except that one
        puts coarse common turpentine instead of fine turpentine” (<em>Cestuy se
            faict comme laultre horsmis quon mect grosse tourmentine commune au
            lieu de tourmentine fine</em>). As we have seen above in “Varnish
        for panels” on fol. <a
           href="https://edition640.makingandknowing.org/#/folios/3r"><span
                  class="underline">3r</span></a>, the turpentine oleoresin
        referred to as Venice turpentine was used to make the painter’s varnish.
        Since turpentine oleoresins are exuded by the different genera of
        Pinaceae trees, they all have slightly different characteristics;
        “Venice turpentine”—from the larch tree—is characterized by being
        comparably clear and colorless, while “common turpentine”—from pines—was
        known to be more yellow and viscous. Since a yellow colour was not a
        desirable quality for materials used to make painters’ varnishes, common
        turpentine was considered less suitable than the “finer” qualities of
        turpentine resin such as Venice turpentine. For protecting your
        floorboards, however, common turpentine’s yellowness would have been
        less relevant and perhaps even a desirable characteristic as it would
        give a warmer tone to the wood.</p>
    <h2 id="imitating-the-polish-of-ebony">Imitating the Polish of Ebony</h2>
    <p>The previous recipes show that to avoid distorting the colors of a
        painting, any kind of yellow hue, whether caused by the materials used
        to make varnish, caused by its application, or caused by the yellowing
        of varnish as it ages, had to be avoided as much as possible. The
        author-practitioner comes back to this point one more time in a recipe
        on fol. <a
           href="https://edition640.makingandknowing.org/#/folios/4r/f/4r/tc"><span
                  class="underline">4r</span></a> that explains how to make a
        varnish “that is promptly dry” with spike lavender oil (<em>Vernis
            dhuile daspic</em>). Spike lavender oil, the distillate from a
        distinct variety of lavender, <em>lavandula latifiola</em>, also known
        as <em>lavandula spica,</em> can be used to dissolve resins and or be
        used as a thinner for varnishes similar to oil of turpentine used in the
        recipe on fol. <a
           href="https://edition640.makingandknowing.org/#/folios/3r"><span
                  class="underline">3r</span></a>. To make this varnish, one
        pound (<em>lb</em>) of spike lavender oil has to be mixed with five
        ounces (<em>cinq onces</em>) of “powdered sandarac” (<em>la gomme de
            sandaraque en pouldre</em>):</p>
    <blockquote>
        <p>One needs to heat spike lavender oil and as it begins to simmer, put
            in powdered sandarac gum so that it soon melts. And over a charcoal
            fire stir continuously until the sandarac is well melted, which you
            will know by taking a little of the said varnish on a plate. And if
            it is fatty when you handle it with a finger, it is
            ready.<sup>⁠</sup></p>
    </blockquote>
    <p><span class="pull-left"></span>In sixteenth-century France, the pound
        (<em>livre</em> from Latin <em>libra</em>) was divided into sixteen
        ounces and this means that the ratio of sandarac to spike lavender oil
        is about one to three in this recipe. We learn that “some only put in
        four ounces” of sandarac, but that “this is not so good, nor so fatty.”
        Here, unlike in the recipes for easel paintings, the fattiness of this
        varnish was considered an important characteristic of the substance. The
        reason for this becomes clear from the remainder of the recipe. We learn
        that “frame makers, to avoid the trouble of polishing their ebony,
        varnish it with this, as do guitar makers” (<em>Cestuy cy est
            promptem[ent] sec Les quadraniers pour eviter la peyne de polir leur
            hebene le vernissent de cestuy cy Les quiterniers aussi</em>).
        Sixteenth-century musical instruments and painting frames were indeed
        often (partly) made from ebony wood, such as a 1596 lute (<i><span
                  class="underline">Fig. 4</span></i>, <i><span
                  class="underline">Fig. 5</span></i>), and the ca. 1590 casetta
        frame (<i><span class="underline">Fig. 6</span></i>) both held by the
        Metropolitan Museum of Art.</p>
    <div class="figure-container">
        <figure>
            <img src="https://edition-assets.makingandknowing.org/ann_306_ie_19/1mcu2UXe9ww5upYNpIrSN42r48Srl-CnO.jpg"
                 alt="fig. 4">
            <figcaption>Fig. 4. Sixtus Rauchwolff,&nbsp;Lute, Augsburg, Germany,
                1596. Rosewood, ivory, wood, ebony. H 58.4 cm x W 17.8 cm.
                Metropolitan Museum of Art, New York. Gift of Joseph W. Drexel,
                1889. 89.2.157. Permalink: <a
                   href="https://www.metmuseum.org/art/collection/search/500554"><span
                          class="underline">https://www.metmuseum.org/art/collection/search/500554</span></a>
                (<a href="https://creativecommons.org/publicdomain/zero/1.0/"><span
                          class="underline">CC0 1.0</span></a>).</figcaption>
        </figure>
        <figure>
            <img src="https://edition-assets.makingandknowing.org/ann_306_ie_19/1YvH48iwZBx_ygv3mP9UUtT1w4NydTBe1.jpg"
                 alt="fig. 5">
            <figcaption>Fig. 5. Sixtus Rauchwolff,&nbsp;Lute, detail of back,
                Augsburg, Germany, 1596. Rosewood, ivory, wood, ebony. H 58.4 cm
                x W 17.8 cm. Metropolitan Museum of Art, New York. Gift of
                Joseph W. Drexel, 1889. 89.2.157. Permalink: <a
                   href="https://www.metmuseum.org/art/collection/search/500554"><span
                          class="underline">https://www.metmuseum.org/art/collection/search/500554</span></a>
                (<a href="https://creativecommons.org/publicdomain/zero/1.0/"><span
                          class="underline">CC0 1.0</span></a>).</figcaption>
        </figure>
        <figure>
            <img src="https://edition-assets.makingandknowing.org/ann_306_ie_19/1QhbjUwcNDTfnn82ZcX3BIV-pPfoygWLx.jpg"
                 alt="fig. 6">
            <figcaption>Fig. 6. Cassetta frame, ca. 1590,&nbsp;Italian, Milan,
                Poplar and polished ebony. 33.3 × 24.5 cm, Metropolitan Museum
                of Art, New York. Robert Lehman Collection, 1975. 1975.1.2305.
                Permalink: <a
                   href="https://www.metmuseum.org/art/collection/search/461097"><span
                          class="underline">https://www.metmuseum.org/art/collection/search/461097</span></a>
                (<a href="https://creativecommons.org/publicdomain/zero/1.0/"><span
                          class="underline">CC0 1.0</span></a>).</figcaption>
        </figure>
    </div>
    <p><span class="pull-left"></span>Whether these objects were sometimes
        varnished in place of receiving a polish remains to be seen. Whatever
        may be the case, the recipe for Ms. Fr. 640’s spike lavender-sandarac
        varnish suggests that this coating was meant to substitute the gloss of
        polished wood, which, in the case of extremely hard wood species such as
        ebony, would have taken a considerably long time to achieve by hand.</p>
    <p>But this varnish was not considered appropriate for everything. The
        author-practitioner warns the reader that, even though this spike
        lavender-sandarac varnish may be suitable for the “moldings of panels,”
        it should not be used on the surface of paintings. For this, “fine
        turpentine” (<em>tourmentine fine</em>) has to be used instead.<a
           href="#fn18"
           class="footnote-ref"
           id="fnref18"><sup>18</sup></a> In the margin of the same fol. <a
           href="https://edition640.makingandknowing.org/#/folios/4r/f/4r/tc"><span
                  class="underline">4r</span></a>, the author-practitioner
        explains why this is so: spike lavender varnish is not as appropriate
        because it “eats away at the colors since it is too penetrating”
        (<em>mange les couleurs pour estre trop penetra[n]t</em>). The
        author-practitioner continues this point in more detail in another
        recipe on fol. <a
           href="https://edition640.makingandknowing.org/#/search/folio/56r/"><span
                  class="underline">56r</span></a> that instructs how to make a
        “varnish for distemper” (<em>Vernis pour destrempe,</em> i.e, a painting
        made with a water-based binder—animal glue in this recipe). The varnish
        for distemper paint is made with “clear Venice turpentine” and “some
        spike lavender oil” without using a fire. Again, the author-practitioner
        stresses that it is not suitable for panels:</p>
    <blockquote>
        <p>This one is for things in distemper, and the turpentine varnish that
            you know, for panels. Pure spike lavender oil varnish is not good
            for panels, for spike lavender oil is too penetrating &amp; makes
            colors sparkle, unless it was made long ago [<em>Le vernis pur
                daspic nest pas bon pour les tableaulx car lhuile daspic est
                trop penetrant &amp; faict petiller les couleurs sil nest de
                long temps faict</em>].</p>
    </blockquote>
    <p><span class="pull-left"></span>This recipe also shows the importance of
        creating a uniform painted surface that, as we have also seen in the
        recipe for “Colors in oil that are imbibed” on fol. <a
           href="https://edition640.makingandknowing.org/#/folios/66r/f/66r/tl"><span
                  class="underline">66r</span></a>, should not be shiny, and
        therefore certainly not “sparkly” as the author-practitioner suggests
        would be the result of using a spike lavender varnish. Let us return one
        more time to the recipe for spike lavender varnish on fol. <a
           href="https://edition640.makingandknowing.org/#/folios/4r/f/4r/tc"><span
                  class="underline">4r</span></a> because it concludes with a
        most interesting comment about the history of the use of linseed oil
        varnishes on landscape paintings:</p>
    <blockquote>
        <p>One did not use to varnish the landscape of a panel when linseed
            varnish was in use, because it yellowed the landscape [<em>On ne
                souloit poinct vernir les paisages dun tableau quand le vernis
                de lin estoict en usage pource quil faisoict jaulnir le
                paisage</em>]. But with varnish made with turpentine
            [<em>tourmentine</em>], one varnishes everywhere. You can put in
            pulverized mastic [<em>mastic pulverise</em>] extracted in tears or
            otherwise, and it will be more desiccative [<em>desiccatif</em> ],
            than with sandarac [<em>sandaraque</em>].</p>
    </blockquote>
    <p><span class="pull-left"></span>What stands out here is the observation
        that landscapes were not varnished when linseed oil was still the main
        ingredient of oil-resin varnishes. This suggests that until a less
        yellow or less yellowing alternative was found, landscapes, which
        generally have a lot of blue and white in them and which would have
        turned green and yellow respectively, may not have received a varnish
        coating.</p>
    <h2 id="mastic-varnish-for-easel-paintings-consistency-is-key">Mastic
        Varnish for Easel Paintings: Consistency is Key</h2>
    <p>Thus far we have seen several remarks about the role of mastic in Ms. Fr.
        640’s recipes for painter’s varnish. Mastic was for instance supposed to
        improve the drying characteristics of varnish as we have seen in the
        recipe on fol. <a
           href="https://edition640.makingandknowing.org/#/folios/4r/f/4r/tc"><span
                  class="underline">4r</span></a> discussed above. This was not
        a new insight and similar remarks can be found in some of the earliest
        recipe compilations.<a href="#fn19"
           class="footnote-ref"
           id="fnref19"><sup>19</sup></a> We have also seen the
        author-practitioner warn against the use of mastic in some cases because
        “it does not resist the rain” (fol. <a
           href="https://edition640.makingandknowing.org/#/folios/3r"><span
                  class="underline">3r</span></a>).</p>
    <p>We shall return to this last point later in the essay, but let us first
        discuss one more recipe in Ms. Fr. 640 that provides more details about
        the nature of mastic in painter’s varnish. The recipe in question, which
        can be found on fol. <a
           href="https://edition640.makingandknowing.org/#/folios/97v"><span
                  class="underline">97v</span></a>, explains how to make “mastic
        varnish that dries within half an hour” (<em>Vernis de mastic sec en
            demye heure</em>).<a href="#fn20"
           class="footnote-ref"
           id="fnref20"><sup>20</sup></a> To make this varnish you have to heat
        together turpentine “at your discretion,” “clear turpentine oil” and
        <em>eau de vye</em> (i.e., alcohol spirits, another volatile
        solvent)<em>.</em> As soon as these substances have become “very hot”
        one must add two ounces of “subtly ground mastic.” When all this has
        melted together, one should try the liquid on a knife and add turpentine
        oil when it has “too much body” (<em>trop de corps</em>), or add mastic
        resin when it is too thin. In a marginal note that appears on the same
        folio, the author of Ms. Fr. 640 describes how one can determine whether
        the varnish has the right consistency:</p>
    <blockquote>
        <p>One knows that this varnish does not have body enough when it does
            not take well on a panel in oil, for it is like water [<em>On
                cognoist que ce vernis nha point de corps asses quand il ne
                prend pas bien sur le tableau a huile car il est comme
                eau</em>].</p>
    </blockquote>
    <p><span class="pull-left"></span>This method of testing the viscosity of varnish on a knife is ancient,
        and can be found in some of the earliest recipe treatises that include
        varnish instructions.<a href="#fn21"
           class="footnote-ref"
           id="fnref21"><sup>21</sup></a> It is clear that similar to the other
        solvent-based varnishes for easel paintings this recipe aims to produce
        a relatively thin varnish, using solvents such as turpentine oil and
        alcohol for dilution. Yet, some “body” is still required for the varnish
        to be usable because if it is too liquid, the varnish would “run off”
        the painting on application. In this case, the resin that gives
        viscosity or “body” to the varnish is mastic.</p>
    <p>Ms. Fr. 640 has a few important insights on how to prepare mastic to make
        it suitable for varnishing. The author-practitioner provides the reader
        with an elaborate description on how to procure the clearest mastic,
        which—similar to the other varnish ingredients—has to be “white &amp;
        purified of any dirt &amp; dust &amp; black dross” (<em>blanc &amp;
            purifie de toute terre &amp; poulsiere &amp; mache noire</em>). We
        learn that you either have to choose your mastic carefully or, to make
        it even better, you have to wash and dry it before using it in your
        varnish. The reason, so we learn, is that impurities contained within
        mastic resin will “remain within the varnish, &amp; when you set it on
        white or flesh colors, it will appear that they are fleas &amp;
        blemishes” (<em>demeureront aulx&nbsp;vernis&nbsp;&amp; co[mm]e tu
            lassoyras sur quelque blanc ou carnation il semblera que ce
            soient&nbsp;pulces&nbsp;&amp; taches</em>).</p>
    <p>Most mastic that can be purchased today is food-grade and therefore
        already relatively clean. Upon close inspection of some of the mastic
        tears however, we can see the small, dark impurities of which the
        author-practitioner of Ms. Fr. 640 writes (<i><span
                  class="underline">Fig. 7</span></i>). As soon as the resin
        dissolves, these impurities would indeed have ended up in the varnish
        liquid. Applied to a painting they may have shown up as small black
        specks on the lighter parts of the work, or, in the words of the
        author-practitioner of Ms. Fr. 640, appear like “fleas.”<a href="#fn22"
           class="footnote-ref"
           id="fnref22"><sup>22</sup></a> Mastic is not soluble in water, but it
        does swell up when immersed in it. Soaking the resin may therefore have
        helped release some of the impurities at its surface.</p>
    <div class="figure-container">
        <figure>
            <img src="https://edition-assets.makingandknowing.org/ann_306_ie_19/19ZOiUqmYteYQkAIyLe1mgh2xZ6fMag53.jpg"
                 alt="fig. 7">
            <figcaption>Fig. 7. Mastic resin showing small specks of dirt which
                are compared to “fleas” by the author-practitioner of Ms. Fr.
                640. © Photo: Marjolijn Bol (<a
                   href="https://creativecommons.org/licenses/by-nc-sa/4.0/"><span
                          class="underline">CC BY-NC-SA</span></a>).
            </figcaption>
        </figure>
    </div>
    <p>After this detailed explanation of how to clean the mastic, the varnish
        recipe continues that the mastic resin has to be pulverized very finely
        and passed through a sieve. We learn that the finest selection of tears
        of purified mastic are particularly suited for “small works” (<em>petits
            ouvrages</em>). Certainly, on the lighter parts of smaller
        paintings—typically observed from up close—impurities in the varnish
        would have indeed been most visible and intrusive. Various marginal
        notes on fol. <a
           href="https://edition640.makingandknowing.org/#/folios/97v"><span
                  class="underline">97v</span></a> explain that this particular
        varnish “almost dries when working” (<em>Il deseiche presque en
            travaillant</em>), has to be “laid down cold on the panel with a
        very clean finger tip, &amp; one needs to spread it vigorously” (<em>Ce
            vernis se pose a froid sur le tableau avelcq le bout du doigt bien
            net &amp; le fault estendre bien vivementand</em>). And similar to
        the remark on fol. <a
           href="https://edition640.makingandknowing.org/#/folios/3r"><span
                  class="underline">3r</span></a> discussed above, we are again
        reminded that the varnish “has to be laid on thin,” because “when thick,
        it yellows” (<em>On couche le vernis avecq le doigt affin de le coucher
            maigre Car estant espes il jaulnist</em>).<a href="#fn23"
           class="footnote-ref"
           id="fnref23"><sup>23</sup></a></p>
    <h2 id="ms.-fr.-640-and-the-marciana-manuscript-on-painters-varnish">Ms. Fr.
        640 and the Marciana Manuscript on Painter’s Varnish</h2>
    <p>Other recipe treatises contemporary to Ms. Fr. 640 similarly suggest that
        mastic had become an important ingredient in painter’s varnishes by the
        end of the sixteenth century. We will first discuss an Italian
        manuscript that bears the title <em>Segreti d’arti diverse</em> but is
        better known as the Marciana manuscript (Venice, Biblioteca Marciana, MS
        It. III.10). Mary Philadelphia Merrifield, who edited the Marciana
        recipes as part of her <em>Original Treatises</em> (1849), dates the
        manuscript to the first quarter of the sixteenth century, but in their
        more recent edition Fabio Frezzato and Claudio Seccaroni place it in the
        second half of the sixteenth century, close to when Ms. Fr. 640 was
        compiled.<a href="#fn24"
           class="footnote-ref"
           id="fnref24"><sup>24</sup></a> The Marciana manuscript contains
        twelve varnish recipes, including recipes for solvent-based varnishes
        that have no precedent in earlier compilations and treatises. But of
        these twelve varnish recipes in the Marciana manuscript, only one
        specifies that it is used to varnish oil paintings: “A most excellent
        clear and drying varnish proper for colors, both in oil-painting and in
        other kinds of painting” (<em>vernice ottima chiara et diseccativa ben
            per colori et a olio et per ogni dipintura</em>)<em>.</em><a
           href="#fn25"
           class="footnote-ref"
           id="fnref25"><sup>25</sup></a> Similar to Ms. Fr. 640, the recipe
        recommends taking the best and clearest ingredients: two parts “clear
        and good nut oil” (<em>dolio di noce chiaro et bello</em>), one part
        “clear and good Greek pitch” (<em>pece greca chiara et bella</em>). and
        one part “clear and good mastic” (<em>mastice chiaro et bello</em>). One
        first separately grinds the Greek pitch and the mastic to a fine powder.
        Then, when the walnut oil has been cooked “until one-third has
        evaporated” (<em>tanto che scemi el terzo</em>), one puts in powdered
        Greek pitch “a little at a time.”</p>
    <p>Ms. Fr. 640 includes a detailed explanation of what the appellation
        <em>pece greca</em> in this recipe most likely referred to. In a recipe
        on fol. <a
           href="https://edition640.makingandknowing.org/#/folios/3v/f/3v/tc"><span
                  class="underline">3v</span></a> the author-practitioner
        explains that <em>pix græca</em> is also known as “colophony”
        (<em>colophoine</em>), and that this is the solid residue which remains
        when distilling “turpentine” (<em>tourmentine</em>) to make “turpentine
        oil” (<em>dhuile de tourmentine</em>). The author-practitioner even
        includes a drawing of an alembic to show what apparatus is used in the
        distilling of turpentine (<i><span class="underline">Fig.
                8</span></i>).<a href="#fn26"
           class="footnote-ref"
           id="fnref26"><sup>26</sup></a> <i><span class="underline">Fig.
                9</span></i> shows the three materials Ms. Fr. 640 references in
        this entry: the turpentine resin obtained after tapping the tree; its
        distillate, known as oil of turpentine; and the residue left after
        distillation, known as Greek pitch or colophony (sometimes also called
        rosin).</p>
    <div class="figure-container">
        <figure>
            <img src="https://edition-assets.makingandknowing.org/ann_306_ie_19/1TsETRazaGTA6gIN0rfPYCj2DRUtQ63fS.png"
                 alt="fig. 8">
            <figcaption>Fig. 8. Drawing of a distillation apparatus, Ms. Fr.
                640, fol. 3v, Bibliothèque nationale de France, Paris. Source:
                gallica.bnf.fr.</figcaption>
        </figure>
        <figure>
            <img src="https://edition-assets.makingandknowing.org/ann_306_ie_19/1lktAdAA8uNwMm3dlAfDyzz02qGhE5TqK.jpg"
                 alt="fig. 9">
            <figcaption>Fig. 9. The three varnish materials referred to on fol.
                3v. From left to right: oleoresin (<em>tourmentine</em>), the
                viscous secretion from certain plants (turpentine oleoresin is
                obtained from conifers); turpentine oil (<em>dhuile de
                    tourmentine</em>), an essential oil obtained by distilling
                turpentine oleoresin; colophony (<em>colophoine</em>, or <em>pix
                    græca</em>), the solid residue which remains from distilling
                “turpentine” (<em>tourmentine</em>). © Photo: Marjolijn Bol (<a
                   href="https://creativecommons.org/licenses/by-nc-sa/4.0/"><span
                          class="underline">CC BY-NC-SA</span></a>).
            </figcaption>
        </figure>
    </div>
    <p>The varnish recipe in the Marciana manuscript continues by warning that
        only when your Greek pitch has been fully incorporated into the nut oil,
        powdered mastic can be added in the same manner. As soon as all of this
        has dissolved, you take the varnish from the fire and “strain it through
        a fine and old linen cloth.” Having thus carefully prepared the varnish
        with the clearest of ingredients, you can further improve its clarity by
        cleaning and selecting your mastic and by cleaning your varnish with
        alum:</p>
    <blockquote>
        <p>If you wish your varnish to be still clearer, prepare the mastic with
            tepid water in the following manner: Take the largest and clearest
            tears of mastic [<em>grani del mastice più grossi et chiari</em>]
            you can find and soak them in tepid water so that they become
            tender; then select the best pieces, dry them, and pound them.</p>
        <p>You may also try the effect of adding a little burned and pulverized
            rock alum [<em>allume di roccha arso polverizzato</em>] when the
            other ingredients are dissolved, so that the whole may virtually be
            seasoned with it, straining it afterward. This is done to purify it
            better [<em>Questo si fa per farla più purgata</em>]. <a
               href="#fn27"
               class="footnote-ref"
               id="fnref27"><sup>27</sup></a></p>
    </blockquote>
    <p>Alum, we have seen, is also mentioned in Ms. Fr. 640 and in the <em>Liber
            illuministarum</em>, composed a few decades earlier, but the
        Marciana manuscript appears to detail for the first time its supposed
        role in removing impurities in oil-resin varnishes. More interesting in
        relation to Ms. Fr. 640 are of course the Marciana manuscript’s
        instructions on how to clean mastic resin in tepid water. These
        instructions cannot be found in earlier treatises and are congruent with
        other recent developments in the making of painter’s varnish, seeking
        only the clearest and cleanest materials.</p>
    <h2
        id="ms.-fr.-640-and-armeninis-account-of-varnishing-in-sixteenth-century-italy">
        Ms. Fr. 640 and Armenini’s Account of Varnishing in Sixteenth-Century
        Italy</h2>
    <p>The emphasis on purity is further supported by similar references to
        white and lustrous mastic found in a treatise by the Italian writer and
        painter Giovanni Battista Armenini (1533–1609). More clearly embedded in
        the context of easel painting than the Marciana manuscript, <em>De’ veri
            precetti della pittura</em> (<em>On the True Precepts of the Art of
            Painting</em>, 1586), dedicated to “beginners, to scholars, and to
        lovers of fine arts” (<em>i principianti, a gli studiosi, et alli
            amatori delle belle arti</em>), includes several recipes for making
        painter’s varnish and pertinent observations about the state of the art
        of varnishing easel paintings in Italy.<a href="#fn28"
           class="footnote-ref"
           id="fnref28"><sup>28</sup></a> As in the recipes discussed thus far,
        the first painter’s varnish Armenini includes is made from the clearest
        of materials: “white, lustrous mastic” (<em>mastice che sia bianco,
            &amp; lustro</em>) and “clear oil of walnut” (<em>oglio di noce
            chiaro</em>).<a href="#fn29"
           class="footnote-ref"
           id="fnref29"><sup>29</sup></a> Armenini observes that a little fine
        dust of alum is used to improve clarity when it is boiled with the
        varnish (<em>più lustra se vi si getta che bolle un poco di allume di
            roccha abbrugiato</em>). He also explains that besides its use as a
        coating for paintings, this varnish can be used with some colors, such
        as blues and lakes, and “will make them dry faster.” Ms. Fr. 640
        contains similar remarks about using varnish as a binder for certain
        pigments, likely to prevent a change in hue from mixing them with drying
        oils alone. On fol. <a
           href="https://edition640.makingandknowing.org/#/folios/58r"><span
                  class="underline">58r</span></a>, for instance, continued from
        a longer section entitled “Painter (<em>painctre,</em> fols. <a
           href="https://edition640.makingandknowing.org/#/folios/57v"><span
                  class="underline">58v</span></a>-67r),” the
        author-practitioner mentions using spike lavender oil mixed with a
        little walnut oil as a binder for lead white. This is something he does
        not recommend for lake pigments and other “colors without body,” but for
        colors “that have body &amp; are somewhat fatty” (such as lead white),
        he considers it “quite appropriate” (<em>bien propre</em>).<a
           href="#fn30"
           class="footnote-ref"
           id="fnref30"><sup>30</sup></a> On several occasions, most likely to
        prevent the negative effects of a yellowing binder, he mentions
        turpentine oil as a suitable binder for a blue pigment called
        <em>azur</em> (e.g., fols. <a
           href="https://edition640.makingandknowing.org/#/folios/6r"><span
                  class="underline">6r</span></a>; <a
           href="https://edition640.makingandknowing.org/#/folios/58v"><span
                  class="underline">58v</span></a>; <a
           href="https://edition640.makingandknowing.org/#/folios/67v"><span
                  class="underline">67v</span></a>).<a href="#fn31"
           class="footnote-ref"
           id="fnref31"><sup>31</sup></a></p>
    <p>Like the author-practitioner of Ms. Fr. 640, Armenini believed that “the
        thinnest and most lustrous” (<em>la più sutile, e più lustra</em>)
        painter’s varnish had to be made <em>without</em> drying oils.<a
           href="#fn32"
           class="footnote-ref"
           id="fnref32"><sup>32</sup></a> To make this solvent-based varnish,
        Armenini explains that painters melted <em>oglio d’abezzo chiaro</em> in
        a little pot over a “slow fire” (<em>lento fuoco</em>). When this had
        thoroughly liquefied, an equal quantity of <em>oglio di sasso</em> was
        added. <em>Oglio di abezzo</em> refers to a turpentine oleoresin and may
        be the same as Strasbourg turpentine (resin from fir). The appellation
        <em>oglio di sasso</em> refers to the crude oil, also known as
        petroleum, found beneath the earth’s surface—such as the famous oil of
        Modena in the seventeenth century—which in some places can be found
        seeping from the earth.<a href="#fn33"
           class="footnote-ref"
           id="fnref33"><sup>33</sup></a> Sometimes the volatile component in
        such oils is so high that they might be a natural distillate. Petroleum
        had been found in Europe since the Middle Ages and was used for lighting
        and for medicinal purposes, and, since the sixteenth century, had been
        used to thin varnishes, similar to oil of turpentine. Armenini explains
        that the mixture of <em>oglio d’abezzo</em> and <em>oglio di sasso</em>
        is blended by hand while it is still warm and then spread uniformly over
        the work, which has previously been heated in the sun (<em>mesticanodo
            con la mano così caldo stendevano sopra il lavoro prima posto al
            Sole</em>). He greatly admires the skill necessary to varnish a
        painting by what he considers a traditional method: “I have seen it used
        in this manner by the most skillful artists throughout all of Lombardy,
        and I was told that Correggio and Parmigianino used this type of varnish
        in their works, if one believes their disciples.”<a href="#fn34"
           class="footnote-ref"
           id="fnref34"><sup>34</sup></a></p>
    <p>Ms. Fr. 640 also contains a recipe that appears to be a combination of
        Armenini’s petroleum-based varnish discussed above and the mastic
        oil-resin varnishes found both in Armenini’s treatise and in the
        Marciana manuscript.<a href="#fn35"
           class="footnote-ref"
           id="fnref35"><sup>35</sup></a> The recipe in question on fol. <a
           href="https://edition640.makingandknowing.org/#/folios/77v"><span
                  class="underline">77v</span></a>, entitled “Another approved
        varnish” (<em>Aultre vernys aprouve</em>), describes a varnish made with
        linseed oil, petroleum (<em>dhuille petrolle</em>), “mastic, the whitest
        you can find,” alum, and copperas (likely sulphate of zinc, intended to
        act as a dryer in the varnish). Essentially, it is an oil-resin varnish
        with reduced viscosity due to the petroleum. It is not clear from the
        context in Ms. Fr. 640 what the specific use of this varnish would have
        been. But in the Marciana manuscript and in Armenini’s treatise, similar
        oil-resin varnishes are recommended for coating oil paintings. What
        makes Ms. Fr. 640 stand out is that in all instances where the
        author-practitioner is explicit about what varnish to use for this
        purpose (and which varnishes not), the use of oil-based varnishes is not
        just discouraged but considered something “of the past.” I will end this
        section with a rather remarkable comment by Armenini about the practice
        of varnishing in his day because it resonates with this view in Ms. Fr.
        640. Armenini considers the practice of varnishing easel paintings a
        tradition almost lost to his own time:</p>
    <blockquote>
        <p>Very few pay attention to varnishes in our times, perhaps more
            through avarice and neglect than for good reasons. Nevertheless,
            since varnishes are necessary, we shall discuss how they were made
            and used by the best craftsmen who are no longer with us.<a
               href="#fn36"
               class="footnote-ref"
               id="fnref36"><sup>36</sup></a></p>
    </blockquote>
    <p><span class="pull-left"></span>The author-practitioner of Ms. Fr. 640
        observes something similar about Italian varnishing practice—or rather
        the lack thereof on fol. 97v: “The Italians scarcely varnish their
        paintings because they lay their paintings very thick &amp; they are a
        long time drying on the inside, though on top they make a dry skin &amp;
        crust” (<em>Les Italiens ne vernissent gueres leur painctures pource
            quilz couchent leurs painctures fort Espesses &amp; ne sont de long
            temps seiches au dedans bien que dessus elle fassent une peau &amp;
            croste seiche</em>). Whether or not there is a connection between
        Armenini’s observation that the art of varnishing is no longer practiced
        in Italy and the author practitioner’s technical explanation for
        omitting this final surface coating on thickly layered Italian paintings
        needs more research, but it is certainly interesting that these remarks
        appear exactly during a time when oil painting had undergone some
        dramatic changes, shifting from the many fine and detailed layers that
        characterize most easel paintings in the fifteenth century, to the
        bolder painting techniques made popular by painters such as Titian and
        Tintoretto. A shift that is moreover characterized by painters working
        in this bold style often using canvas as the support of choice for their
        paintings, rather than the wooden panels that were more popular in the
        fifteenth century.</p>
    <p>These similarities between the recipes in Ms. Fr. 640, the Marciana
        manuscript, and Armenini’s treatise all embed the varnishing practice
        they document in late-sixteenth century painting techniques. As many of
        the recipes for varnish contained in these treatises first appear in the
        last decades of the sixteenth century, these resonances suggest that the
        art of varnishing oil paintings had undergone significant changes in
        this period. What makes Ms. Fr. 640 stand out is that it completely does
        away with drying oils for making varnish for paintings and various other
        objects, including even, as we have seen, floorboards. In its recipes
        for varnishing paintings, drying oils are always replaced with
        turpentine oil or wine spirits. And, what is more, the
        author-practitioner does not take this for granted; he comments on the
        reasons for choosing a solvent-based varnish over an oil-based varnish
        on several occasions. The advantages of solvent-based varnishes
        according to Ms. Fr. 640, is that they dry faster during all times of
        the day and in all seasons; they do not have to be cooked vigorously (if
        at all) thus keeping the substance of a relatively light color; they are
        thin enough to be easily applied without requiring the straining heat of
        the sun; and their relatively low viscosity allows them to be applied
        thinly. As a result, solvent-based varnishes have “solved” the problem
        of green skies, yellowed whites, or other issues with a painted surface
        yellowing over time due to using an oil-based varnish. In fact, this new
        type of varnish could even solve the problem of older paintings
        suffering from a varnish that had become yellowed. In a recipe on fol.
        <a href="https://edition640.makingandknowing.org/#/folios/4r"><span
                  class="underline">4r</span></a> “for removing varnish from an
        old panel that is yellowish &amp; varnishing it anew,” we learn how to
        remove varnish with “white soap &amp; sieved ashes,” both soaked in hot
        water, by sponging this mixture over the painting and rubbing “the panel
        with them.” When this is done, you “throw a bucket of water against the
        panel to clean it.” The panel is then “put a quarter of an hour in the
        sun to make it dry and to revive the colors.” This last act is
        particularly interesting as it likely helped brighten the linseed or
        walnut oil component of the paint, which is known to bleach when exposed
        to sunlight; a reversible process not fully understood by chemistry
        today (in the dark, the oil will turn yellow again).<a href="#fn37"
           class="footnote-ref"
           id="fnref37"><sup>37</sup></a> Once the painting has been cleaned and
        brightened this way “you can spread your turpentine varnish on it.”
        Significantly, here too, a solvent-based turpentine varnish is
        recommended for varnishing an older painting after cleaning it.</p>
    <h2 id="ms.-fr.-640-and-sloane-ms-2052">Ms. Fr. 640 and Sloane MS 2052</h2>
    <p>We have now studied several technical treatises contemporary to Ms. Fr.
        640, thus establishing that the nature of varnishing practice and the
        changes in the art of varnishing easel paintings indicated by the
        author-practitioner were part of a larger development that took place in
        the sixteenth century. An important later source showing that such
        explorations continued in the seventeenth century is a recipe collection
        compiled between 1620 and 1646 by the physician to King James I and King
        Charles I, Sir Theodore Turquet de Mayerne (1573–1655).<a href="#fn38"
           class="footnote-ref"
           id="fnref38"><sup>38</sup></a> Among the many manuscripts Mayerne
        left behind, many dealing with different aspects of medical practice,
        Sloane MS 2052 (London, British Library) is perhaps best known today. It
        records numerous recipes and experiments based on conversations Mayerne
        had with painters and other artisans of his day, making it an invaluable
        resource for studying the materials and techniques of
        seventeenth-century painting. Its recipes for varnish are many and
        various, but here I single out several instructions for making painter’s
        varnish that suggest that the materials and methods first described in
        the sixteenth century appear to have become common practice during the
        first decades of the seventeenth century.</p>
    <p>Mayerne includes a more general discussion about the desirable properties
        of varnish (<em>Discours sur les vernix</em>):</p>
    <blockquote>
        <p>Varnishes to be good should be desiccating, clear, transparent, and
            as little colored as possible [<em>Les vernix pour estre bons
                doyuent estre fort siccatifs, clairs &amp; transparents, &amp;
                le moings colorés que faire se peult</em>]. Water should not
            attack them, they should neither peel nor crack and be washable
            without turning whitish or dark, and should, if they become darker
            with time, be restorable again with the same simple oils with which
            they were made.<a href="#fn39"
               class="footnote-ref"
               id="fnref39"><sup>39</sup></a></p>
    </blockquote>
    <p><span class="pull-left"></span>In its concern that varnishes be as
        colorless as possible to their being resistant to cracking, humidity,
        and washing, the above is entirely in line with the concerns of the
        author-practitioner of Ms. Fr. 640 in making painter’s varnish. Mayerne
        continues the discourse on varnish by explaining that when varnishes are
        “compounded” they are made from “certain resin drops” (<em>certaines
            larmes resineuses</em>) dissolved in particular oils. We learn that
        the oils suitable for dissolving resin are nut oil and linseed oil which
        are “resistant to every liquid” and “the varnishes are more beautiful
        and have more body” (<em>seront plus beaus &amp; auront plus de
            corps</em>). Further down in the same passage, Mayerne mentions that
        the “most commonly used oils for fine varnishes” (<em>Les plus
            ordinaires pour les vernix delicats)</em> are turpentine oil,
        spikenard oil, and naphtha with turpentine itself” (<em>les huyles de
            Therebentine, d’aspic, &amp; le petrole auec la Therebentine
            mesme).</em><a href="#fn40"
           class="footnote-ref"
           id="fnref40"><sup>40</sup></a> Mayerne therefore mentions the same
        materials that feature in Ms. Fr. 640, however it appears that, in
        contrast to Ms. Fr. 640, Mayerne still considers drying oils appropriate
        for making painter’s varnish as well.</p>
    <p>Mayerne’s discourse about varnish set out in this passage is congruent
        with the recipes for varnish that he includes in his manuscript. Sloane
        MS 2052 contains numerous recipes for different types of varnish, many
        of which appear to have been used by painters in the past or were
        obtained from practicing painters by Mayerne himself. We will here focus
        on the recipes that Mayerne singles out for producing particularly good
        painter’s varnishes. The first recipe of interest explains how to make
        an “Incomparable varnish” (<em>vernix incomparable</em>) with “very
        clear Venetian turpentine” and “light oil of turpentine.” It is
        remarkably similar to the painter’s varnish described on fol. <a
           href="https://edition640.makingandknowing.org/#/folios/3r"><span
                  class="underline">3r</span></a> of Ms. Fr. 640:</p>
    <blockquote>
        <p>Incomparable varnish
            <br>
            Rp. Place very clear [<em>tresclaire</em>] Venetian turpentine and
            light oil of turpentine [<em>huile de Thereb. blanc</em>], in equal
            parts, in a Vessel over a low fire, and when you see bubbles forming
            around the edge remove it quickly from the flame since the Varnish
            will burn spontaneously. Let it cool and store in a bottle. This
            varnish can be applied to all paints, especially to verdigris, to
            flesh tones and all others. It preserves all colors; they will not
            fade and will not be altered by the air [<em>Il conserve toutes
                couleurs, qui ne meurent jamais, ne pouvant estre altérées de
                l’air</em>]. It dries in three hours and the advantage is that
            it can be worked and painted on afterwards. <a href="#fn41"
               class="footnote-ref"
               id="fnref41"><sup>41</sup></a>
        </p>
    </blockquote>
    <p><span class="pull-left"></span>In addition to its drying speed and using
        the same materials and method of preparation as Ms. Fr. 640, this recipe
        also emphasizes—again similar to the recipes discussed above—using the
        clearest and lightest of ingredients so the varnish is particularly
        suitable for verdigris and flesh tones. The claim for the durability
        that this varnish will give to the painting is more specific than what
        we have seen thus far, as this “incomparable varnish” should protect the
        colors of a painting against fading and protect the work from the
        effects of “air.”</p>
    <p>Another varnish recipe, to which Mayerne adds the marginal note “I have
        seen it. Superb” (<em>vidi optimum</em>), also presents several striking
        similarities to the recipes contained in Ms. Fr. 640. The recipe in
        question explains how to make the “very good varnish of Mr. Adam” which
        is “light as water and drying in three hours” (<em>clair comme eau,
            &amp; siccatif en trois heures</em>).<a href="#fn42"
           class="footnote-ref"
           id="fnref42"><sup>42</sup></a> The varnish is made with “very clear
        Venetian turpentine” (<em>therebentine de Venize fort claire</em>)
        heated on a small stove in a water bath before it is mixed with “well
        cleaned mastic grains crushed to powder” (<em>mastich en larme bien
            purgé, mis en poudre subtille</em>) until the resin is melted. In
        another vessel “very light and clear oil of turpentine” (<em>d’huile de
            therebentine blanche &amp; tresclaire</em>) is heated in a closed
        vessel (also in a water bath) before it is poured over the “turpentine
        with the melted mastic in it.” To apply this varnish “the very clean
        picture is placed in the sun until it is warmed, then the varnish is
        applied warm and allowed to dry.” Down to the “well-cleaned grains of
        mastic,” this recipe for an allegedly “<em>optimum</em>” varnish is
        similar to the recipes included in the Marciana manuscript, Ms. Fr. 640,
        and the treatise of Armenini. In contrast to Ms. Fr. 640 is the
        recommendation to varnish in the sun, something the author-practitioner
        explicitly recommends against for fear of straining your panel too much.
        As early as the first decades of the fifteenth century, recipe authors
        had similarly started cautioning against varnishing in the sun. Cennino
        Cennini for instance wrote that “if you want to have the varnish dry
        without the sun, cook it thoroughly in the first place; for the panel
        will be very well off not to be strained by the sun too severely.”<a
           href="#fn43"
           class="footnote-ref"
           id="fnref43"><sup>43</sup></a> The author-practitioner of Ms. Fr. 640
        also warns against this practice when he observes in a marginal note on
        fol. <a
           href="https://edition640.makingandknowing.org/#/folios/3v/f/3v/tc"><span
                  class="underline">3v</span></a> that “it is better to heat the
        varnish a little bit, rather than to put it out in the sun, because this
        makes the panel warp” (<em>Il est mieulx de chaufer un peu le vernis que
            le coucher au soleil pourceque cela faict enveler le tableau</em>).
    </p>
    <p>It is possible, however, that due to the increasing popularity of using
        canvas as a support for oil paintings during Mayerne’s time—he mentions
        the use of canvas for this purpose in numerous recipes—the fear of
        putting strain on your painting by varnishing in the sun had become less
        relevant than when panels were predominantly in use. Unlike wooden
        panels, which were typically made from different planks glued together,
        and therefore susceptible to being strained by the sun’s heat, a
        painting on canvas did not have this problem.<a href="#fn44"
           class="footnote-ref"
           id="fnref44"><sup>44</sup></a> As a result, concerns about straining
        your painting too much in the sun might have become irrelevant for easel
        paintings made on this support. The sun’s heat, on the other hand, does
        positively influence the working properties of varnish upon application
        in terms of viscosity and curing time. This might have led to the
        reintroduction of varnishing outside for easel paintings on supports not
        susceptible to being exposed to the sun.
      <p>Several more recipes for painter’s varnish in Mayerne’s manuscript show
        that the search for the clearest of solvent-based varnishes had become
        the standard for varnishing easel paintings at the time. I will here
        limit the discussion to an instruction for making varnish, entitled
        “Excellent varnish” (<em>vernix excellent</em>), because it states that
        the recipe is for a “common painting varnish” (<em>le vernix commun des
            peintres)</em> and it is particularly concerned with the viscosity
        of the substance.<a href="#fn45"
           class="footnote-ref"
           id="fnref45"><sup>45</sup></a> The varnish is made with “very light
        or the least yellow Venetian turpentine you can possibly find”
        (<em>Therebentine de Venise tresblanche ou au moings la moings jaulne
            que pourrés trouver</em>) and with “oil of turpentine that has been
        redistilled or the first time is purified with water to improve it”
        (<em>l’huile blanche de Therebentine redistillée pour mieux faire, ou
            tirée la première fois avec eau</em>). We learn that this
        purification of oil of turpentine should happen in a sand bath “without
        prolonged evaporation of the vapors [of the solvent, i.e., the
        turpentine oil] for fear that it may thicken.” Once again, as with the
        sixteenth-century recipes discussed previously, the varnish for easel
        paintings is not allowed to be too viscous because it was believed this
        may cause it to yellow and therefore negatively impact the colors of the
        painted surface underneath.<a href="#fn46"
           class="footnote-ref"
           id="fnref46"><sup>46</sup></a> Interestingly, the previous
        solvent-based varnish is not yet ready for use. Unlike the solvent-based
        painter’s varnishes in Ms. Fr. 640, the solvent-based varnish in
        Mayerne’s manuscript has to be mixed with “light and drying linseed oil
        or walnut oil” (<em>l’huyle blanche &amp; siccative de lin ou de
            noix</em>) before it is applied thinly while warm.
    </p>
    <p>Another important difference between Mayerne’s manuscript and Ms. Fr.
        640, concerns their attitude towards using spike lavender as an
        ingredient in varnishes for oil paintings. We have seen that in his
        recipe for imitating the polished shine of ebony, the
        author-practitioner of Ms. Fr. 640 recommends using a varnish made with
        essential oils of <em>lavandula latifiola</em>. For the varnishing of
        paintings, however, he considers this ingredient unsuitable because it
        is too “biting.” Mayerne, on the other hand, frequently mentions spike
        lavender oil as an ingredient for painter’s varnishes. One of these
        recipes, entitled “good varnish” explains how to make “the best varnish
        for oil painting” with spike lavender oil, Venetian turpentine, and the
        “the best and most costly mastic.” Despite it allegedly being “the best
        varnish for oil painting,” the recipe nevertheless concludes with the
        remark that “the less varnish used the better because it makes the
        pictures crack.”<a href="#fn47"
           class="footnote-ref"
           id="fnref47"><sup>47</sup></a></p>
    <p>Apart from these small variations between Mayerne and Ms. Fr. 640, the
        similarities are striking. In addition to using solvents such as
        turpentine oil to make varnish and the fact that both manuscripts stress
        using the clearest of ingredients, another important common denominator
        is that both recipe collections indicate that mastic has become the most
        important resin for making painter’s varnish. Compared to other resins,
        mastic is relatively white, especially, as we have seen, when the best
        tears are selected and cleaned. Mastic is easily incorporated in
        different solvents at low to no heat, helping the varnish mixture itself
        stay light as well. But mastic was not perfect for all purposes. Because
        mastic resin reacts to moisture—a fact which we have seen also helped
        clean it—it is prone to “blooming,” meaning that the varnish may develop
        a cloudy, whitish surface. Mastic varnishes, therefore, do not resist
        humidity well. This fact is noted on various occasions by the author of
        Ms. Fr. 640, also in relation to solvent-based varnishes more generally.
        A rainproof varnish, we learn, should instead be made from a drying oil
        and <em>rousine</em>: “Mastic varnish does not resist rain, whereas that
        of oil and <em>rousine</em> does (fol. <a
           href="https://edition640.makingandknowing.org/#/folios/3r"><span
                  class="underline">3r</span></a>).” A recipe for such a
        rainproof varnish—<em>Vernis&nbsp;durant a leau</em>—is provided on fol.
        <a href="https://edition640.makingandknowing.org/#/folios/31r"><span
                  class="underline">31r</span></a>. After the
        author-practitioner has repeated his claim that “Flanders varnish made
        with turpentine &amp; oil from this or from mastic, can come off and
        does not hold up in the rain,” we learn that varnish made with “white
        walnut oil” (<em>huile de noix blanche</em>):</p>
    <blockquote>
        <p>holds in the rain [and] is very clear &amp; beautiful &amp; dries
            soon [<em>fais tient a la pluye t est fort cler &amp; beau &amp;
                bien tost sec</em>]. This is why one uses this one for painted
            banners &amp; signs that one carries in the rain.</p>
    </blockquote>
    <p><span class="pull-left"></span>This concern with mastic varnish applied
        to objects placed in humid to wet environments was also recorded by
        Mayerne in a recipe for “Waterproof varnish” (<em>vernix resistant a
            l’eaue</em>) taken from a certain M. Portsmann:</p>
    <blockquote>
        <p><em>M. Portsmann,</em> Flemish painter believes that all varnishes,
            like Mastic, Sandarac or other gum resins which do not stand water
            without turning white and spoiling [<em>qui ne peuvent souffrir
                l’eau sans blanchir &amp; se gaster</em>], can nevertheless be
            used without drawbacks, if a little greasy oil that has been
            bleached in the sun as said above is added to the varnish. This is
            dissolved and made fluid with spikenard oil which evaporates easily,
            so that the oil conserves everything remaining [<em>conservera tout
                le resete</em>].<a href="#fn48"
               class="footnote-ref"
               id="fnref48"><sup>48</sup></a></p>
    </blockquote>
    <p><span class="pull-left"></span>In a marginal note to a recipe for making
        a solvent-based varnish, Mayerne explains how the addition of oil helps
        such a varnish make the object more resistant to air and water:</p>
    <blockquote>
        <p>To all common varnishes add a little nut oil or sun-bleached linseed
            oil; this prevents tearing and makes it resistant to air and water
            [<em>A toute commune vernix adjoustes vu peu d’huile de noix ou de
                Lin blanchie au soleil. Celaempesche qu’ils ne fendent &amp; les
                faict register à l’eau &amp; à l’air</em>].<a href="#fn49"
               class="footnote-ref"
               id="fnref49"><sup>49</sup></a></p>
    </blockquote>
    <p>These last recipes may explain why drying oils remained popular
        ingredients for mixing with solvent-based varnishes: drying oils help
        create an incredibly strong coating, much stronger than when using a
        varnish based on (oleo)resin and volatile oils alone. Mayerne’s
        manuscript suggests that it was thought that experimenting with
        combining these substances could give varnishes the best of both worlds.
        It is therefore interesting that while the role of drying oils in making
        varnishes waterproof was certainly known to the author-practitioner of
        Ms. Fr. 640, he somehow did not consider this a reason for using it on
        easel paintings that were going to hang indoors. Indeed, in Ms. Fr. 640,
        the precious medieval oil-resin varnish appears to have been relegated
        to the realm of temporary festive decorations and banners, printing ink,
        and the coating of metals.</p>
    <h2 id="conclusion">Conclusion</h2>
    <p>In the course of the seventeenth century, varnishing practice increases in
        complexity, especially as new continents come into view and new
        materials and methods for varnishing are introduced to European
        artisans. Attempts at imitating East Asian lacquerware for instance
        spurred a new passion for varnish as a coating for a wide variety of
        objects, from small and precious boxes to intricate pieces of
        furniture.<a href="#fn50"
           class="footnote-ref"
           id="fnref50"><sup>50</sup></a> This is demonstrated by the surviving
        material culture from this period and the numerous treatises filled with
        recipes for a wide variety of different varnishes. But unlike the
        varnishes for easel paintings discussed in this essay, the coatings for
        Asian lacquerware and its European imitations were explored for their
        own artistic merit. Indeed, these varnishes were not meant to disappear
        at the surface of the object they covered. On the contrary, they
        <em>make up the surface of the object</em> and are an integral part of
        its aesthetic. Used to imitate gold, gems, and enamel, this is not so
        different from how varnish was explored and used by medieval artisans.
        These layers were similarly fundamental to the visual appearance of the
        medieval work of art.</p>
    <p>This, indeed, is what had changed in varnishing practice since the
        fifteenth century and which is documented in unique detail in Ms. Fr.
        640. Since the time of Van Eyck and his contemporaries, the ambition of
        the painter had changed from material mimesis to the mimesis of the
        visible world. Recipe collections show that varnishes were developed to
        suit this new ambition. It was no longer acceptable for varnishes to be
        so bright and shining so as to hide what was underneath by their
        reflection, or to change the colors of the paint surface they were meant
        to cover—turning blue skies green and making whites yellow. In their
        application on easel paintings, varnishes had become subservient to what
        was underneath: they had to bring out colors and unify the appearance of
        the painted surface, and, most of all, protect and make paintings more
        durable and more lasting.</p>
    <p>Almost ironically, these properties of varnish made the varnish itself
        less durable on art objects, and especially on paintings. As soon as
        varnishes no longer fulfilled their function, they were (and are)
        removed and replaced by a new varnish. This is certainly unimaginable
        with a piece of East Asian lacquerware, or a medieval panel covered in
        colored varnish to imitate gold, gems, and enamel. Removing such a
        varnish would essentially mean <em>remaking</em> the entire artwork.
        This is why we know so little about historical varnishes for easel
        paintings. Since material evidence is scant, we have to turn to recipes
        to gain a better understanding of the nature and optics of this
        historical layer on easel paintings. With its many unique and detailed
        observations about the materials and making of varnish which are clearly
        embedded in contemporary <em>and</em> historical artisanal practice, the
        value of Ms. Fr. 640 for our understanding of the varnishing of easel
        paintings in the sixteenth century cannot be overestimated.</p>
    <section class="footnotes">
        <hr>
        <ol>
            <li id="fn1">
                <p>This essay is the result of a project that has received
                    funding from the European Research Council (ERC) under the
                    European Union’s Horizon 2020 research and innovation
                    program (Grant agreement No. 852732—DURARE).<a
                       href="#fnref1"
                       class="footnote-back">↩</a></p>
            </li>
            <li id="fn2">
                <p>See for instance Celine Camps, “Black Varnish for Armor,”
                    in&nbsp;<em>Secrets of Craft and Nature in Renaissance
                        France. A Digital Critical Edition and English
                        Translation of BnF Ms. Fr. 640</em>, edited by Making
                    and Knowing Project, Pamela H. Smith, Naomi Rosenkranz,
                    Tianna Helena Uchacz, Tillmann Taape, Clément Godbarge,
                    Sophie Pitman, Jenny Boulboullé, Joel Klein, Donna Bilak,
                    Marc Smith, and Terry Catapano (New York: Making and Knowing
                    Project, 2020), <a
                       href="https://edition640.makingandknowing.org/#/essays/ann_071_fa_18"><span
                              class="underline">https://edition640.makingandknowing.org/#/essays/ann_071_fa_18</span></a>.
                    DOI:&nbsp;<a
                       href="https://www.doi.org/10.7916/5qhq-ky36"><span
                              class="underline">https://www.doi.org/10.7916/5qhq-ky36</span></a>.<a
                       href="#fnref2"
                       class="footnote-back">↩</a></p>
            </li>
            <li id="fn3">
                <p>See Naomi Rosenkranz and Tianna Helena Uchacz, “Varnishes in
                    the Rain,” in&nbsp;<em>Secrets of Craft and Nature in
                        Renaissance France,</em> edited by Making and Knowing
                    Project et al. (New York: Making and Knowing Project, 2020),
                    <a
                       href="https://edition640.makingandknowing.org/#/essays/ann_517_ad_20"><span
                              class="underline">https://edition640.makingandknowing.org/#/essays/ann_517_ad_20</span></a>.<a
                       href="#fnref3"
                       class="footnote-back">↩</a></p>
            </li>
            <li id="fn4">
                <p>Olivia Clemens, “Sulphuric Acid for the Scribe,”
                    in&nbsp;<em>Secrets of Craft and Nature in Renaissance
                        France</em>, edited by Making and Knowing Project et al.
                    (New York: Making and Knowing Project, 2020), <a
                       href="https://edition640.makingandknowing.org/#/essays/ann_044_sp_16"><span
                              class="underline">https://edition640.makingandknowing.org/#/essays/ann_044_sp_16</span></a>.
                    DOI: <a href="https://www.doi.org/10.7916/h470-b808"><span
                              class="underline">https://www.doi.org/10.7916/h470-b808</span></a>.<a
                       href="#fnref4"
                       class="footnote-back">↩</a></p>
            </li>
            <li id="fn5">
                <p>For a discussion of this recipe, see Maria Alessandra Chessa,
                    “Counterfeit Coral,” in&nbsp;<em>Secrets of Craft and Nature
                        in Renaissance France</em>, edited by Making and Knowing
                    Project et al. (New York: Making and Knowing Project, 2020),
                    <a
                       href="https://edition640.makingandknowing.org/#/essays/ann_015_sp_15"><span
                              class="underline">https://edition640.makingandknowing.org/#/essays/ann_015_sp_15</span></a>.
                    DOI:&nbsp;<a
                       href="https://www.doi.org/10.7916/3mtj-rk54"><span
                              class="underline">https://www.doi.org/10.7916/3mtj-rk54</span></a>.<a
                       href="#fnref5"
                       class="footnote-back">↩</a></p>
            </li>
            <li id="fn6">
                <p>For a discussion of the recipes in Ms. Fr. 640 for yellow
                    varnishes used to imitate gold 40, see Emilie Foyer, “Color
                    of Gold without Gold on Silver,” in&nbsp;<em>Secrets of
                        Craft and Nature in Renaissance France</em>, edited by
                    Making and Knowing Project et al. (New York: Making and
                    Knowing Project, 2020), <a
                       href="https://edition640.makingandknowing.org/#/essays/ann_032_fa_15"><span
                              class="underline">https://edition640.makingandknowing.org/#/essays/ann_032_fa_15</span></a>.
                    DOI:&nbsp;<a
                       href="https://www.doi.org/10.7916/jz70-zv73"><span
                              class="underline">https://www.doi.org/10.7916/jz70-zv73</span></a>.<a
                       href="#fnref6"
                       class="footnote-back">↩</a></p>
            </li>
            <li id="fn7">
                <p>The resins from <em>Tetraclinis articulata</em> and
                    <em>Juniperus</em> spp. are similar and their botanical
                    distinction was not known in the past. As a result, both
                    were referred to by the appellation “sandarac.” See
                    Marjolijn Bol, <em>The Varnish and the Glaze: Painting
                        Splendor with Oil, 1100-1500</em> (Chicago: University
                    of Chicago Press, 2023), 78–85.<a href="#fnref7"
                       class="footnote-back">↩</a></p>
            </li>
            <li id="fn8">
                <p>Bol, <em>The Varnish and the Glaze</em>, 3-5; see also
                    Marjolijn Bol and Emma Spary, eds., <em>The Matter of
                        Mimesis. Studies of Mimesis and Materials in Nature, Art
                        and Science</em> (Leiden: Brill, 2023), last accessed 10
                    January 2024, <a
                       href="https://doi.org/10.1163/9789004515413"><span
                              class="underline">https://doi.org/10.1163/9789004515413</span></a>;
                    and especially the essay on “material mimesis” in Ms. Fr.
                    640 by Pamela H. Smith and Isabella Lores-Chavez in this
                    volume, “Counterfeiting Materials, Imitating Nature.” last
                    accessed 10 January 2024, DOI:&nbsp;<a
                       href="https://doi.org/10.1163/9789004515413_004"><span
                              class="underline">https://doi.org/10.1163/9789004515413_004</span></a><a
                       href="#fnref8"
                       class="footnote-back">↩</a></p>
            </li>
            <li id="fn9">
                <p>For a discussion of medieval recipes testifying to this
                    practice, see chapter 2 of Bol, <em>The Varnish and the
                    Glaze</em>, especially 61–65. See also the varnish-making experiments by Victoria and Albert-Royal College of Art Students, “Thinking and Experiencing Techne," in <em>Secrets of Craft and Nature in Renaissance France. A Digital Critical Edition and English Translation of BnF Ms. Fr. 640</em>, ed. Making and Knowing Project et al. (New York: Making and Knowing Project, 2020), <a
                       href="https://edition640.makingandknowing.org/#/essays/ann_513_ad_20">https://edition640.makingandknowing.org/#/essays/ann_513_ad_20</a>.<a 
                    href="#fnref9"
                       class="footnote-back">↩</a></p>
            </li>
            <li id="fn10">
                <p>Bol, <em>The Varnish and the Glaze</em>, 92–104.<a
                       href="#fnref10"
                       class="footnote-back">↩</a></p>
            </li>
            <li id="fn11">
                <p>Bol, <em>The Varnish and the Glaze</em>, 95.<a
                       href="#fnref11"
                       class="footnote-back">↩</a></p>
            </li>
            <li id="fn12">
                <p>For more information on the meaning of “body” in Ms. Fr. 640,
                    see Jenny Boulboullé and Maartje Stols-Witlox, “Working
                    (with) the <em>Corps</em>: The Body of Sands, Colors, and
                    Varnishes in Ms. Fr. 640,” in <em>Secrets of Craft and
                        Nature in Renaissance France,</em> edited by Making and
                    Knowing Project et al. (New York: Making and Knowing
                    Project, 2020), <a
                       href="https://edition640.makingandknowing.org/#/essays/ann_307_ie_19">https://edition640.makingandknowing.org/#/essays/ann_307_ie_19</a>.
                    DOI: <a
                       href="https://www.doi.org/10.7916/jyms-a974">https://www.doi.org/10.7916/jyms-a974</a>.<a
                       href="#fnref12"
                       class="footnote-back">↩</a></p>
            </li>
            <li id="fn13">
                <p>Despite this ability of varnish to unite a paint surface with
                    an uneven sheen, the author-practitioner still stresses the
                    importance of trying to reduce this effect. In the margins
                    of <a
                       href="https://edition640.makingandknowing.org/#/folios/59r/f/59r/tl"><span
                              class="underline">fol. 59r</span></a>, for
                    instance, he explains that “the varnish is more beautiful on
                    the panel when the color has imbibed well,” i.e., when the
                    paints are not shiny when dry.<a href="#fnref13"
                       class="footnote-back">↩</a></p>
            </li>
            <li id="fn14">
                <p>A second recipe on the same folio provides an alternative
                    black varnish that can be made without fire and which
                    contains “varnish of spike lavender oil” mixed with “soot
                    black or lampblack.” See also Camps, “Black Varnish for
                    Armor,” DOI:&nbsp;<a
                       href="https://www.doi.org/10.7916/5qhq-ky36"><span
                              class="underline">https://www.doi.org/10.7916/5qhq-ky36</span></a>.<a
                       href="#fnref14"
                       class="footnote-back">↩</a></p>
            </li>
            <li id="fn15">
                <p>Compare with the recipe entitled "Varnish of iron engravers”
                    on fol. 4v.<a href="#fnref15"
                       class="footnote-back">↩</a></p>
            </li>
            <li id="fn16">
                <p><em>Der “Liber illuministarum” aus Kloster Tegernsee:
                        Edition, Übersetzung und Kommentar der
                        kunsttechnologischen Rezepte</em>, ed. and trans. Anna
                    Bartl, Christoph Krekel, Manfred Lautenschlager, and Doris
                    Oltrogge (Stuttgart: Franz Steiner Verlag, 2005).<a
                       href="#fnref16"
                       class="footnote-back">↩</a></p>
            </li>
            <li id="fn17">
                <p>For a discussion of these recipes, see Bol, <em>The Varnish
                        and the Glaze</em>, 99–100.<a href="#fnref17"
                       class="footnote-back">↩</a></p>
            </li>
            <li id="fn18">
                <p>“Fine good turpentine” likely referred to Venice turpentine,
                    as we have seen in the other recipes discussed in this
                    essay.<a href="#fnref18"
                       class="footnote-back">↩</a></p>
            </li>
            <li id="fn19">
                <p>For examples, see Bol, <em>The Varnish and the Glaze</em>,
                    63, 97–100, 117, 248n44.<a href="#fnref19"
                       class="footnote-back">↩</a></p>
            </li>
            <li id="fn20">
                <p>Compare also to another recipe for mastic varnish that dries
                    in an hour on fol. <a
                       href="https://edition640.makingandknowing.org/#/folios/60v"><span
                              class="underline">60v</span></a>: “Take white
                    <sup>turpentine</sup> oil <sup>&amp;</sup> turpentine &amp;
                    mastic, pulverized &amp; passed delicately through a sieve,
                    &amp; boil together, stirring continuously with a stick
                    until it is dry. And put in two liards' worth of good
                    eau-de-vie. And if you extract the tear of mastic, it will
                    be whiter &amp; clearer. There is no need to put in
                    turpentine, but only its white turpentine oil &amp; mastic
                    pulverized at your discretion, until it has enough body.” In
                    a marginal note on this recipe at the left top margin we
                    learn that this varnish does not flow from a knife in the
                    wind, dries within an hour, and is excellent for paintings:
                    (<em>Ce quon cognoist quand estant mis sur un costeau au
                        vent il ne coule point Cestuy cy est excellent pour
                        tableaulx et est sec en une heure et ne grippe point
                        comme celuy de tourmentine tourmentine</em>).<a
                       href="#fnref20"
                       class="footnote-back">↩</a></p>
            </li>
            <li id="fn21">
                <p>Bol, <em>The Varnish and the Glaze</em>, 67, 71, 72, 94, 98,
                    111–12.<a href="#fnref21"
                       class="footnote-back">↩</a></p>
            </li>
            <li id="fn22">
                <p>In another recipe on fol. <a
                       href="https://edition640.makingandknowing.org/#/folios/99v"><span
                              class="underline">99v</span></a>, the author of
                    Ms. Fr. 640 explains something similar when he writes that
                    some make varnish by mixing mastic with oil of turpentine,
                    which after heating has to be “put in another vessel to
                    purge it of its dregs.”<a href="#fnref22"
                       class="footnote-back">↩</a></p>
            </li>
            <li id="fn23">
                <p>It is not entirely clear what type of resin <em>rousine</em>
                    (also sometimes called <em>resine</em> in the same context)
                    refers to in this manuscript, but it is referred to in many
                    recipes. A note on fol. <a
                       href="https://edition640.makingandknowing.org/#/folios/3r"><span
                              class="underline">3r</span></a> explains that
                    <em>la colophonie</em> is nothing other than
                    <em>rousine</em> “cooked again” (<em>recuite</em>) to make
                    it liquid and to purify it. It is also uncertain what kind
                    of resin is purified in this process, but the fact that that
                    the resin is “recooked” could mean that it refers to the
                    hard residue left after distilling a turpentine oleoresin,
                    which Ms. Fr. 640 explains on fol. <a
                       href="https://edition640.makingandknowing.org/#/folios/3v/f/3v/tc"><span
                              class="underline">3v</span></a> is known as <em>la
                        colophoine</em> or <em>pix græca.</em><a href="#fnref23"
                       class="footnote-back">↩</a></p>
            </li>
            <li id="fn24">
                <p>See Mary Philadephia Merrifield, <em>Original Treatises
                        Dating from the XIIth to XVIIIth Centuries on the Arts
                        of Painting</em>, ed. and trans. Mary Philadelphia
                    Merrifield, 2 vols. (London: John Murray, 1849) 2: 606, and
                    <em>Segreti d’arti diverse nel regno di Napoli: Il
                        manoscritto It. III.10 della Biblioteca Marciana di
                        Venezia</em>, ed. Fabio Frezzato and Claudio Seccaroni
                    (Saonara [Padova]: Il Prato, 2010), 20–22.<a href="#fnref24"
                       class="footnote-back">↩</a></p>
            </li>
            <li id="fn25">
                <p>MS It. III.10, ed. Frezzato and Seccaroni, 173 [no. 402]; ed.
                    Merrifield, 2:632–35.<a href="#fnref25"
                       class="footnote-back">↩</a></p>
            </li>
            <li id="fn26">
                <p>See Christopher Eom, “Distillation in Ms. Fr. 640,”
                    in&nbsp;<em>Secrets of Craft and Nature in Renaissance
                        France</em>, edited by Making and Knowing Project et al.
                    (New York: Making and Knowing Project, 2020), <a
                       href="https://edition640.makingandknowing.org/#/essays/ann_055_sp_17"><span
                              class="underline">https://edition640.makingandknowing.org/#/essays/ann_055_sp_17</span></a>.
                    DOI:&nbsp;<a
                       href="https://www.doi.org/10.7916/ngen-ex30"><span
                              class="underline">https://www.doi.org/10.7916/ngen-ex30</span></a>.<a
                       href="#fnref26"
                       class="footnote-back">↩</a></p>
            </li>
            <li id="fn27">
                <p>MS It. III.10, ed. Frezzato and Seccaroni, 173 [no. 402]; ed.
                    Merrifield, 2:632–35.<a href="#fnref27"
                       class="footnote-back">↩</a></p>
            </li>
            <li id="fn28">
                <p>Giovanni Battista Armenini, <em>De’ veri precetti della
                        pittura . . .</em> (Ravenna: Francesco Tebaldini, 1586);
                    for the English translation, see <em>On the True Precepts of
                        the Art of Painting by Giovanni Battista Armenini</em>,
                    ed. and trans. Edward J. Olszewski (New York: Burt Franklin,
                    1977).<a href="#fnref28"
                       class="footnote-back">↩</a></p>
            </li>
            <li id="fn29">
                <p>Armenini, <em>De’ veri precetti della pittura</em>, 129; ed.
                    Olszewski, 195–96.<a href="#fnref29"
                       class="footnote-back">↩</a></p>
            </li>
            <li id="fn30">
                <p>On folio 58v, the author-practitioner brings up the painter’s
                    concern with the yellowing of certain paints when he writes
                    that “the Flemish do not use any whites for flesh colors in
                    oil other than lead white because the ceruse turns yellow”
                    (<em>Les flamens nemploient poinct aultre blanc aux
                        carna{ti}ons a huille Que le blanc de plomb pource
                        q</em>[<em>ue</em>] <em>la ceruse Jaulnist</em>).<a
                       href="#fnref30"
                       class="footnote-back">↩</a></p>
            </li>
            <li id="fn31">
                <p>For purposes other than easel painting, Ms. Fr. 640 mentions
                    using “colors in varnish” for painting objects, for example,
                    on fol. <a
                       href="https://edition640.makingandknowing.org/#/folios/39v"><span
                              class="underline">39v</span></a>, which explains
                    how to paint on glass with colors ground with turpentine
                    mixed with mastic to make a so-called <em>verre
                        eglomisé</em> type painting, an imitation of stained
                    glass with translucent pigments. Another recipe on fol. <a
                       href="https://edition640.makingandknowing.org/#/folios/42r"><span
                              class="underline">42r</span></a> describes the use
                    of “colors in varnish” to embellish a wax seal (which itself
                    can also be applied to a plate of glass decorated in the
                    manner of the recipe on fol. 39v). Compare also the recipe
                    on fol. <a
                       href="https://edition640.makingandknowing.org/#/folios/7r"><span
                              class="underline">7r</span></a> which describes a
                    method for decorating trunks with stamped copper sheets that
                    can be painted with colors ground with “turpentine varnish.”
                    These are, in effect, techniques to use oil glazes on
                    different substrates to create a material mimesis of enamel
                    and stained glass.<a href="#fnref31"
                       class="footnote-back">↩</a></p>
            </li>
            <li id="fn32">
                <p>Armenini, <em>De’ veri precetti della pittura</em>, 128–29;
                    ed. Olszewiski, 195–96.<a href="#fnref32"
                       class="footnote-back">↩</a></p>
            </li>
            <li id="fn33">
                <p>Robert James Forbes, <em>Studies in Early Petroleum
                        History</em>, 2 vols. (Leiden: Brill, 1958), 1:85–86.<a
                       href="#fnref33"
                       class="footnote-back">↩</a></p>
            </li>
            <li id="fn34">
                <p>Armenini, <em>De’ veri precetti della pittura</em>, 129; ed.
                    Olszewiski, 195.<a href="#fnref34"
                       class="footnote-back">↩</a></p>
            </li>
            <li id="fn35">
                <p>Compare also to two additional petroleum-based varnishes on
                    fols. <a
                       href="https://edition640.makingandknowing.org/#/folios/77v"><span
                              class="underline">77v</span></a> and <a
                       href="https://edition640.makingandknowing.org/#/folios/73v"><span
                              class="underline">73v</span></a>.<a
                       href="#fnref35"
                       class="footnote-back">↩</a></p>
            </li>
            <li id="fn36">
                <p>Armenini, <em>De’ veri precetti della pittura</em>, 128–29;
                    ed. Olszewiski, 195–96.<a href="#fnref36"
                       class="footnote-back">↩</a></p>
            </li>
            <li id="fn37">
                <p>Bol, <em>The Varnish and the Glaze</em>, 155–161.<a
                       href="#fnref37"
                       class="footnote-back">↩</a></p>
            </li>
            <li id="fn38">
                <p>Theodore Turquet de Mayerne, <em>Pictoria, sculptoria,
                        tinctoria et quae subalternarum atrium spectantia</em>
                    (1620–46), London, British Library, Sloane MS 2052, last
                    accessed 20 July 2023, <a
                       href="http://www.bl.uk/manuscripts/FullDisplay.aspx?ref=Sloane_MS_2052"><span
                              class="underline">http://www.bl.uk/manuscripts/FullDisplay.aspx?ref=Sloane_MS_2052</span></a>;
                    For the English translation, see <em>Lost Secrets of Flemish
                        Painting, Including the First Complete English
                        Translation of the De Mayerne Manuscript</em>, BM Sloane
                    2052, ed. Donald C. Fels (Floyd, VA: Alchemist, 2004). For a
                    transcription of Sloane MS 2052, see the Artechne online
                    database, last accessed 10 January 2024, <a
                       href="http://artechne.hum.uu.nl/node/94995"><span
                              class="underline">http://artechne.hum.uu.nl/node/94995</span></a>.<a
                       href="#fnref38"
                       class="footnote-back">↩</a></p>
            </li>
            <li id="fn39">
                <p>Sloane MS 2052, fol. 47v; ed. Fels, 190 [nr. 101].<a
                       href="#fnref39"
                       class="footnote-back">↩</a></p>
            </li>
            <li id="fn40">
                <p>Sloane MS 2052, fol. 48r; ed. Fels, 190 [nr. 101].<a
                       href="#fnref40"
                       class="footnote-back">↩</a></p>
            </li>
            <li id="fn41">
                <p>Sloane MS 2052, fol. 94v; ed. Fels, 225 [nr. 205].<a
                       href="#fnref41"
                       class="footnote-back">↩</a></p>
            </li>
            <li id="fn42">
                <p>Sloane MS 2052, fol. 140v; ed. Fels, 249 [nr. 301].<a
                       href="#fnref42"
                       class="footnote-back">↩</a></p>
            </li>
            <li id="fn43">
                <p>Cennino Cennini, <em>Cennino Cennini’s “Il libro dell’arte”:
                        A New English Translation and Commentary with Italian
                        Transcription</em>, ed. and trans. Lara Broecke (London:
                    Archetype, 2015), 200–201 [no. 169], and see also Bol,
                    <em>The Varnish and the Glaze</em>, 51–52, 113.<a
                       href="#fnref43"
                       class="footnote-back">↩</a></p>
            </li>
            <li id="fn44">
                <p>The popularity of canvas as a support for paintings may also
                    be why Armenini still mentions the practice of varnishing in
                    the sun.<a href="#fnref44"
                       class="footnote-back">↩</a></p>
            </li>
            <li id="fn45">
                <p>Sloane MS 2052, fol. 142v; ed. Fels, 251 [nr. 308].<a
                       href="#fnref45"
                       class="footnote-back">↩</a></p>
            </li>
            <li id="fn46">
                <p>Only a relatively fluid varnish allows for a thin application
                    and a thin application was believed to help prevent the
                    varnish from becoming yellow later on (this was a main
                    characteristic of the medieval oil-resin varnishes which had
                    an almost honey-like consistency upon application).<a
                       href="#fnref46"
                       class="footnote-back">↩</a></p>
            </li>
            <li id="fn47">
                <p>Sloane MS 2052, fol. 109r; ed. Fels, 237 [nr. 238].<a
                       href="#fnref47"
                       class="footnote-back">↩</a></p>
            </li>
            <li id="fn48">
                <p>Sloane MS 2052, fol. 149v; ed. Fels, 258 [nr. 326].<a
                       href="#fnref48"
                       class="footnote-back">↩</a></p>
            </li>
            <li id="fn49">
                <p>Sloane MS 2052, fol. 110r; ed. Fels, 237 [nr. 239].<a
                       href="#fnref49"
                       class="footnote-back">↩</a></p>
            </li>
            <li id="fn50">
                <p>See for instance Marianne Web, <em>Lacquer: Technology and Conservation: A Comprehensive Guide to the Technology and Conservation of Asian and European Lacquer</em> (Oxford: Butterworth-Heinemann,
                    2000).<a href="#fnref50"
                       class="footnote-back">↩</a></p>
            </li>
        </ol>
    </section>
    <div class="bibliography">
        <h2 id="bibliography"> Bibliography</h2>
        <p>Armenini, Giovanni Battista. <em>De’ veri precetti della pittura.
                Opera non solo utile, &amp; necessaria à tutti gli artefici per
                cagion del disegno; lume, &amp; fondamento di tutte l’altre arti
                minori, ma anco à ciascun’ altra persona intendente di cosi
                nobile professione</em>. Ravenna: Francesco Tebaldini, 1586.</p>
        <p>Armenini, Giovanni Battista. <em>On the True Precepts of the Art of
                Painting by Giovanni Battista Armenini</em>, edited and
            translated by Edward J. Olszewski. New York: Burt Franklin, 1977.
        </p>
        <p><em>Der “Liber illuministarum” aus Kloster Tegernsee: Edition,
                Übersetzung und Kommentar der kunsttechnologischen
                Rezepte</em>, edited and translated by Anna Bartl, Christoph
            Krekel, Manfred Lautenschlager, and Doris Oltrogge. Stuttgart, 2005.
        </p>
        <p>Bol, Marjolijn. <em>The Varnish and the Glaze: Painting Splendor with
                Oil, 1100-1500</em>. Chicago: University of Chicago Press, 2023.
        </p>
        <p>Bol, Marjolijn and Emma Spary, eds. <em>The Matter of Mimesis.
                Studies of Mimesis and Materials in Nature, Art and
                Science</em>. Leiden: Brill, 2023.</p>
        <p>Boulboullé, Jenny, and Maartje Stols-Witlox. “Working (with) the
            <em>Corps</em>: The Body of Sands, Colors, and Varnishes in Ms. Fr.
            640.” In <em>Secrets of Craft and Nature in Renaissance France. A
                Digital Critical Edition and English Translation of BnF Ms. Fr.
                640</em>, edited by Making and Knowing Project, Pamela H. Smith,
            Naomi Rosenkranz, Tianna Helena Uchacz, Tillmann Taape, Clément
            Godbarge, Sophie Pitman, Jenny Boulboullé, Joel Klein, Donna Bilak,
            Marc Smith, and Terry Catapano. New York: Making and Knowing
            Project, 2020. <a
               href="https://edition640.makingandknowing.org/#/essays/ann_307_ie_19">https://edition640.makingandknowing.org/#/essays/ann_307_ie_19</a>.
            DOI: <a
               href="https://www.doi.org/10.7916/jyms-a974">https://www.doi.org/10.7916/jyms-a974</a>.
        </p>
        <p>Camps, Celine. “Black Varnish for Armor.” In <em>Secrets of Craft and
                Nature in Renaissance France. A Digital Critical Edition and
                English Translation of BnF Ms. Fr. 640</em>, edited by Making
            and Knowing Project, Pamela H. Smith, Naomi Rosenkranz, Tianna
            Helena Uchacz, Tillmann Taape, Clément Godbarge, Sophie Pitman,
            Jenny Boulboullé, Joel Klein, Donna Bilak, Marc Smith, and Terry
            Catapano. New York: Making and Knowing Project, 2020. <a
               href="https://edition640.makingandknowing.org/#/essays/ann_071_fa_18">https://edition640.makingandknowing.org/#/essays/ann_071_fa_18</a>.
            DOI: <a
               href="https://www.doi.org/10.7916/5qhq-ky36">https://www.doi.org/10.7916/5qhq-ky36</a>.
        </p>
        <p>Cennini, Cennino, <em>Cennino Cennini’s “Il libro dell’arte”: A New
                English Translation and Commentary with Italian
                Transcription</em>, edited and translated by Lara Broecke.
            London: Archetype, 2015.</p>
        <p>Chessa, Maria Alessandra. “Counterfeit Coral.” In <em>Secrets of
                Craft and Nature in Renaissance France. A Digital Critical
                Edition and English Translation of BnF Ms. Fr. 640</em>, edited
            by Making and Knowing Project, Pamela H. Smith, Naomi Rosenkranz,
            Tianna Helena Uchacz, Tillmann Taape, Clément Godbarge, Sophie
            Pitman, Jenny Boulboullé, Joel Klein, Donna Bilak, Marc Smith, and
            Terry Catapano. New York: Making and Knowing Project, 2020. <a
               href="https://edition640.makingandknowing.org/#/essays/ann_015_sp_15">https://edition640.makingandknowing.org/#/essays/ann_015_sp_15</a>.
            DOI: <a
               href="https://www.doi.org/10.7916/3mtj-rk54">https://www.doi.org/10.7916/3mtj-rk54</a>.
        </p>
        <p>Clemens, Olivia. “Sulfuric Acid for the Scribe.” In <em>Secrets of
                Craft and Nature in Renaissance France. A Digital Critical
                Edition and English Translation of BnF Ms. Fr. 640</em>, edited
            by Making and Knowing Project, Pamela H. Smith, Naomi Rosenkranz,
            Tianna Helena Uchacz, Tillmann Taape, Clément Godbarge, Sophie
            Pitman, Jenny Boulboullé, Joel Klein, Donna Bilak, Marc Smith, and
            Terry Catapano. New York: Making and Knowing Project, 2020. <a
               href="https://edition640.makingandknowing.org/#/essays/ann_044_sp_16">https://edition640.makingandknowing.org/#/essays/ann_044_sp_16</a>.
            DOI: <a
               href="https://www.doi.org/10.7916/h470-b808">https://www.doi.org/10.7916/h470-b808</a>.
        </p>
        <p>Eom, Christopher. “Distillation in Ms. Fr. 640.” In <em>Secrets of
                Craft and Nature in Renaissance France. A Digital Critical
                Edition and English Translation of BnF Ms. Fr. 640</em>, edited
            by Making and Knowing Project, Pamela H. Smith, Naomi Rosenkranz,
            Tianna Helena Uchacz, Tillmann Taape, Clément Godbarge, Sophie
            Pitman, Jenny Boulboullé, Joel Klein, Donna Bilak, Marc Smith, and
            Terry Catapano. New York: Making and Knowing Project, 2020. <a
               href="https://edition640.makingandknowing.org/#/essays/ann_055_sp_17">https://edition640.makingandknowing.org/#/essays/ann_055_sp_17</a>.
            DOI: <a
               href="https://www.doi.org/10.7916/ngen-ex30">https://www.doi.org/10.7916/ngen-ex30</a>.
        </p>
        <p>Fels, Donald C. Ed. <em>Lost Secrets of Flemish Painting, including
                the First Complete English Translation of the De Mayerne
                Manuscript</em>, BM Sloane 2052. Floyd, VA: Alchemist, 2004.</p>
        <p>Forbes, Robert James. <em>Studies in Early Petroleum History</em>, 2
            vols. Leiden: Brill, 1958.</p>
        <p>Foyer, Emilie. “Color of Gold without Gold on Silver.” In <em>Secrets
                of Craft and Nature in Renaissance France. A Digital Critical
                Edition and English Translation of BnF Ms. Fr. 640</em>, edited
            by Making and Knowing Project, Pamela H. Smith, Naomi Rosenkranz,
            Tianna Helena Uchacz, Tillmann Taape, Clément Godbarge, Sophie
            Pitman, Jenny Boulboullé, Joel Klein, Donna Bilak, Marc Smith, and
            Terry Catapano. New York: Making and Knowing Project, 2020. <a
               href="https://edition640.makingandknowing.org/#/essays/ann_032_fa_15">https://edition640.makingandknowing.org/#/essays/ann_032_fa_15</a>.
            DOI: <a
               href="https://www.doi.org/10.7916/jz70-zv73">https://www.doi.org/10.7916/jz70-zv73</a>.
        </p>
        <p>De Mayerne, Theodore Turquet. <em>Pictoria, sculptoria, tinctoria et
                quae subalternarum atrium spectantia</em> (1620–46), London,
            British Library, Sloane MS 2052, last accessed 20 July 2023, <a
               href="http://www.bl.uk/manuscripts/FullDisplay.aspx?ref=Sloane_MS_2052"><span
                      class="underline">http://www.bl.uk/manuscripts/FullDisplay.aspx?ref=Sloane_MS_2052</span></a>.
        </p>
        <p>De Mayerne, Theodore Turquet. <em>Pictoria, sculptoria, tinctoria et
                quae subalternarum atrium spectantia</em> (1620–46), London,
            British Library, Sloane MS 2052, transcription made by Arttechne,
            Artechne online database, last accessed 10 January 2024: <a
               href="http://artechne.hum.uu.nl/node/94995"><span
                      class="underline">http://artechne.hum.uu.nl/node/94995</span></a>.
        </p>
        <p><em>Der “Liber illuministarum” aus Kloster Tegernsee: Edition, Übersetzung und Kommentar der kunsttechnologischen Rezepte</em>, edited and translated by Anna Bartl, Christoph Krekel, Manfred Lautenschlager, and Doris Oltrogge. Stuttgart: Franz Steiner, 2005.</p>

        <p>Merrifield, Mary Philadelphia. <em>Original Treatises, Dating from
                the XIIth to the XVIIIth Centuries, [o]n the Arts of Painting:
                In Oil, Miniature, Mosaic, and on Glass; of Gilding, Dyeing, and
                the Preparation of Colours and Artificial Gems; Preceded by a
                General Introduction; with Translations, Prefaces, and Notes by
                Mrs. Merrifield, ... In Two Volumes</em>. John Murray, Albemarle
            Street, 1849.</p>
<<<<<<< HEAD
        <p>Rosenkranz, Naomi, and Tianna Helena Uchacz, “Varnishes in the Rain.”
=======
        <p><em>Segreti d’arti diverse nel regno di Napoli: Il manoscritto It.
                III.10 della Biblioteca Marciana di Venezia</em>, edited by
            Fabio Frezzato and Claudio Seccaroni. Saonara (Padova): Il Prato, 2010.</p>
        <p>Uchacz, Tianna Helena and Naomi Rosenkranz, “Varnishes in the Rain.”
>>>>>>> 205da6db
            In <em>Secrets of Craft and Nature in Renaissance France. A Digital
                Critical Edition and English Translation of BnF Ms. Fr.
                640</em>, edited by Making and Knowing Project, Pamela H. Smith,
            Naomi Rosenkranz, Tianna Helena Uchacz, Tillmann Taape, Clément
            Godbarge, Sophie Pitman, Jenny Boulboullé, Joel Klein, Donna Bilak,
            Marc Smith, and Terry Catapano. New York: Making and Knowing
            Project, 2020. <a
                href="https://edition640.makingandknowing.org/#/essays/ann_517_ad_20"><span
                    class="underline">https://edition640.makingandknowing.org/#/essays/ann_517_ad_20</span></a>.
        </p>
<<<<<<< HEAD
        <p><em>Segreti d’arti diverse nel regno di Napoli: Il manoscritto It.
                III.10 della Biblioteca Marciana di Venezia</em>, edited by
            Fabio Frezzato and Claudio Seccaroni. Saonara: Prato, 2010.</p>
       
        <p>Web, Marianne. <em>Lacquer: Technology and Conservation</em>.
            Butterworth-Heinemann: Oxford, 2000.</p>
=======
        <p>Victoria and Albert Museum-Royal College of Art Students. “Thinking and Experiencing Techne.” In <em>Secrets of Craft and Nature in Renaissance France. A Digital
                Critical Edition and English Translation of BnF Ms. Fr.
                640</em>, edited by Making and Knowing Project, Pamela H. Smith,
            Naomi Rosenkranz, Tianna Helena Uchacz, Tillmann Taape, Clément
            Godbarge, Sophie Pitman, Jenny Boulboullé, Joel Klein, Donna Bilak,
            Marc Smith, and Terry Catapano. New York: Making and Knowing
            Project, 2020. <a
               href="https://edition640.makingandknowing.org/#/essays/ann_513_ad_20"><span
                      class="underline">https://edition640.makingandknowing.org/#/essays/ann_513_ad_20</span></a>.
            </p>
        <p>Web, Marianne. <em>Technology and Conservation: A Comprehensive Guide to the Technology and Conservation of Asian and European Lacquer</em>.
            Oxford: Butterworth-Heinemann, 2000.</p>
>>>>>>> 205da6db
    </div>
</body>

</html><|MERGE_RESOLUTION|>--- conflicted
+++ resolved
@@ -1912,14 +1912,7 @@
                 General Introduction; with Translations, Prefaces, and Notes by
                 Mrs. Merrifield, ... In Two Volumes</em>. John Murray, Albemarle
             Street, 1849.</p>
-<<<<<<< HEAD
         <p>Rosenkranz, Naomi, and Tianna Helena Uchacz, “Varnishes in the Rain.”
-=======
-        <p><em>Segreti d’arti diverse nel regno di Napoli: Il manoscritto It.
-                III.10 della Biblioteca Marciana di Venezia</em>, edited by
-            Fabio Frezzato and Claudio Seccaroni. Saonara (Padova): Il Prato, 2010.</p>
-        <p>Uchacz, Tianna Helena and Naomi Rosenkranz, “Varnishes in the Rain.”
->>>>>>> 205da6db
             In <em>Secrets of Craft and Nature in Renaissance France. A Digital
                 Critical Edition and English Translation of BnF Ms. Fr.
                 640</em>, edited by Making and Knowing Project, Pamela H. Smith,
@@ -1930,14 +1923,9 @@
                 href="https://edition640.makingandknowing.org/#/essays/ann_517_ad_20"><span
                     class="underline">https://edition640.makingandknowing.org/#/essays/ann_517_ad_20</span></a>.
         </p>
-<<<<<<< HEAD
         <p><em>Segreti d’arti diverse nel regno di Napoli: Il manoscritto It.
                 III.10 della Biblioteca Marciana di Venezia</em>, edited by
             Fabio Frezzato and Claudio Seccaroni. Saonara: Prato, 2010.</p>
-       
-        <p>Web, Marianne. <em>Lacquer: Technology and Conservation</em>.
-            Butterworth-Heinemann: Oxford, 2000.</p>
-=======
         <p>Victoria and Albert Museum-Royal College of Art Students. “Thinking and Experiencing Techne.” In <em>Secrets of Craft and Nature in Renaissance France. A Digital
                 Critical Edition and English Translation of BnF Ms. Fr.
                 640</em>, edited by Making and Knowing Project, Pamela H. Smith,
@@ -1950,7 +1938,6 @@
             </p>
         <p>Web, Marianne. <em>Technology and Conservation: A Comprehensive Guide to the Technology and Conservation of Asian and European Lacquer</em>.
             Oxford: Butterworth-Heinemann, 2000.</p>
->>>>>>> 205da6db
     </div>
 </body>
 
