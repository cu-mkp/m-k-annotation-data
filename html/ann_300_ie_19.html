<html>
<head></head>
<body>
<div class="header-section">
<h2>Abstract</h2>
<div>
<p>This critical edition of the late sixteenth-century anonymous
                manuscript cataloged as Ms. Fr. 640 in the Bibliothèque
                nationale de France was created through the work of team
                members, students, and collaborators of the Making and Knowing
                Project at Columbia University. The technical and artistic
                “recipes” contained in Ms. Fr. 640 provide an outstanding
                opportunity to explore the epistemic and historical
                intersections between craft making and scientific knowing,
                especially in light of the emergence of a new science in the
                following centuries. Ms. Fr. 640 provides important insights
                into the material, technical, and intellectual worlds of late
                sixteenth-century Europe, and brings a better understanding of
                how and why nature was investigated, used in art, and collected
                and appreciated in early modern Europe. It sheds light, as well,
                on the type of knowledge possessed by handworkers, known today
                as “practical knowledge,” “how-to,” or “makers’ knowledge.” At
                the heart of the Edition of Ms. Fr. 640, however, lies an
                intriguing puzzle: who was the anonymous individual who wrote
                down (and in many cases tried out) these 930 entries filling 170
                folios, and why did a French nobleman collect and preserve this
                manuscript?</p>
</div>
<br/>
<h2>Cite As</h2>
<div>
            Smith, Pamela H. “An Introduction to Ms. Fr. 640 and its
            Author-Practitioner.” In <i>Secrets of Craft and Nature in
                Renaissance France. A Digital Critical Edition and English
                Translation of BnF Ms. Fr. 640</i>, edited by Making and Knowing
            Project, Pamela H. Smith, Naomi Rosenkranz, Tianna Helena Uchacz,
            Tillmann Taape, Clément Godbarge, Sophie Pitman, Jenny Boulboullé,
            Joel Klein, Donna Bilak, Marc Smith, and Terry Catapano. New York:
            Making and Knowing Project, 2020. <a href="https://edition640.makingandknowing.org/#/essays/ann_300_ie_19">https://edition640.makingandknowing.org/#/essays/ann_300_ie_19</a>.
            DOI: <a href="https://www.doi.org/10.7916/ny3t-qg71">https://www.doi.org/10.7916/ny3t-qg71</a>
</div>
</div>
<h2 id="making-and-knowing">
<strong>Making and Knowing</strong>
</h2>
<p>This critical edition of a manuscript held by the Bibliothèque nationale
        de France (BnF), catalogued as Ms. Fr. 640,<a class="footnote-ref" href="#fn1" id="fnref1" role="doc-noteref"><sup>1</sup></a> was created through the work of
        team members, students, and collaborators of the Making and Knowing
        Project.<a class="footnote-ref" href="#fn2" id="fnref2" role="doc-noteref"><sup>2</sup></a> The Project, founded in 2014 by
        Pamela H. Smith, is a research and pedagogical initiative in the Center
        for Science and Society at Columbia University.<a class="footnote-ref" href="#fn3" id="fnref3" role="doc-noteref"><sup>3</sup></a> The Making and Knowing Project
        explores the intersections between historical craft making and
        scientific knowing. See <i><u>Vid. 1</u></i>. Although today these
        realms are regarded as separate, the empirical techniques of experiment
        and observation employed in the natural sciences have important origins
        both in the creative labors of Renaissance artists and artisans’
        workshops and in the empirical methods pioneered by Renaissance
        humanists and historians. Over the course of the seventeenth century, in
        the period known as the Scientific Revolution, collaboration and
        experimentation that had taken place within the craft workshop became
        integrated into the practice of the natural sciences. In the eighteenth
        century, however, as the new sciences became increasingly
        institutionalized, these shared origins became obscured, and since then,
        the divisions between the natural sciences and the arts and humanities
        have become ever wider: scientists work in labs, historians in archives,
        and artists in studios. Studying the pre-modern workshop provides an
        opportunity to bridge the modern communities of artists, historians, and
        scientists. </p>
<div class="figure-container">
<figure>
<iframe allowfullscreen="" frameborder="0" height="315" src="https://player.vimeo.com/video/384070384" width="560"></iframe>
<figcaption>Vid. 1. <em>Introduction to the Making and Knowing
                    Project</em>, dir. Lan Li, 2017. This video introduces the
                Making and Knowing Project and its Lab. © Making and Knowing
                Project (<a href="https://creativecommons.org/licenses/by-nc-sa/4.0/"><u>CC
                        BY-NC-SA</u></a>).</figcaption>
</figure>
</div>
<p>Drawing on techniques from both laboratory and archival research as well
        as studio practice, the Making and Knowing Project aims to cross the
        science/humanities divide and explore the relationships between today’s
        laboratories and the workshops of the past, and between early modern
        conceptions of natural knowledge and our own understanding of science,
        art, and historical scholarship. Since 2014, this exploration has been
        carried out by means of the Project’s sharp focus on a well-delimited
        object of research: the creation of a digital critical edition of an
        intriguing anonymous sixteenth-century artisanal and technical
        manuscript, Ms. Fr. 640 (see Smith, “Making the Edition”).<a class="footnote-ref" href="#fn4" id="fnref4" role="doc-noteref"><sup>4</sup></a> This manuscript provides
        important insights into the material, technical, and intellectual world
        of the late sixteenth century, and brings a better understanding of how
        and why nature was investigated, used in art, and collected and
        appreciated in early modern Europe. The evidence about pre-modern
        materials and techniques in this manuscript also sheds light on the
        significance of materials and modes of work to the makers of art, a
        crucial part of understanding the meaning of art in its own time. The
        knowledge possessed by handworkers, known today as “practical
        knowledge,” “how-to,” or “makers’ knowledge,” has recently emerged as an
        important area of study for historians both of art and of science,<a class="footnote-ref" href="#fn5" id="fnref5" role="doc-noteref"><sup>5</sup></a> and the Edition of Ms. Fr. 640
        can shed light not only on what kind of knowledge the manuscript’s
        anonymous author possessed about techniques and materials, but also,
        more broadly, how the work of <em>making</em> was related to
        <em>knowing</em>. Indeed, the overarching theme of the Project and its
        work on the Edition has been to show the ways in which <em>making is an
            epistemic activity</em>, or, in other words, a form of knowing,
        rather than simply an applied form of a higher type of knowledge. Craft
        and skilled making deserve to be taken seriously as a form of knowledge
        in their own right.<a class="footnote-ref" href="#fn6" id="fnref6" role="doc-noteref"><sup>6</sup></a></p>
<p>The creation of this Edition has been generously supported by many
        institutions and foundations, and the almost six years of work on the
        Edition created a network of over 400 students and collaborators in the
        humanities, arts, and social and natural sciences at institutions
        worldwide who have worked together with the Project to undertake
        interdisciplinary research, teaching, and knowledge exchange. See all
        support and collaborators in this Edition (<a href="https://edition640.makingandknowing.org/#/content/about/credits"><u>https://edition640.makingandknowing.org/#/content/about/credits</u></a>).
        The Project’s collaborative approach, combining document-, object- and
        laboratory-based research with digital humanities tools has aimed to
        challenge the separation of pedagogy from original research, the
        division between the sciences and scholarship in the humanities, and
        methodological considerations of historical evidence. It has also
        furthered theorizing and thinking about the nature of craft knowledge.
    </p>
<h2 id="the-manuscriptms.-fr.-640">
<strong>The Manuscript—Ms. Fr. 640</strong>
</h2>
<p>Sometime after 1579, an anonymous individual began recording techniques
        for many different processes we would now classify as belonging to the
        fine arts, crafts, and various techniques and technologies.<a class="footnote-ref" href="#fn7" id="fnref7" role="doc-noteref"><sup>7</sup></a> Over the course of an unknown
        span of time (probably until 1588,<a class="footnote-ref" href="#fn8" id="fnref8" role="doc-noteref"><sup>8</sup></a> but certainly no later than the
        1620s), this person filled 170 folios (or 340 single pages) with closely
        written text and some hand-drawn figures containing recipes,
        instructions, fragmentary notes, firsthand accounts of trials with many
        materials and techniques, and observations on myriad subjects, including
        drawing instruction, pigment application, dyeing, coloring of metal,
        wax, and wood, imitation gem production, making molds and metal casts,
        arms and armor, plant and tree cultivation, preservation of animals,
        plants, and foodstuffs, distillation of turpentine, and much else. The
        resulting manuscript, now housed in the Bibliothèque nationale de France
        (BnF) as Ms. Fr. 640, has been preserved since the early seventeenth
        century in the binding of Philippe de Béthune, count of Selles and
        Charost, apparently the manuscript’s first owner. Entitled on its spine,
        <em>Choses diverses</em> (diverse things), it entered the King’s Library
        (the core of the later Bibliothèque nationale) as part of the donation
        in 1662 of the family’s library by Philippe’s son, Hippolyte de
        Béthune.<a class="footnote-ref" href="#fn9" id="fnref9" role="doc-noteref"><sup>9</sup></a> (<i><u>Fig. 1</u></i>, <i><u>Fig. 2</u></i>) Ms. Fr. 640 is a unique record giving insight into
        many subjects, but is focused especially on processes and practices of
        making things from natural materials. Thus, it is an especially valuable
        source for the history of craft and material culture, and for the
        history of art and science in the late sixteenth and early seventeenth
        centuries. Many things about this manuscript are, however,
        extraordinarily intriguing and puzzling.</p>
<div class="figure-container">
<figure>
<img alt="ms page" src="https://edition-assets.makingandknowing.org/ann_300_ie_19/1tBGh1dUsEot3rSlI2KOUwyeSSFMKNnP-.jpg"/>
<figcaption>Fig. 1. Back cover of Ms. Fr. 640. Bibliothèque
                nationale de France, Paris. Red morocco leather binding with
                gilt tooling. At the center are the arms of Philippe de Béthune
                (1565–1649). Ms. Fr. 640 was cut apart and rebound into this
                binding in the early seventeenth century. Source:
                gallica.bnf.fr.</figcaption>
</figure>
<figure>
<img alt="ms page" src="https://edition-assets.makingandknowing.org/ann_300_ie_19/1T4FE7zcgyZM-IJL53CkhcotQh3REkuCv.jpg"/>
<figcaption>Fig. 2. The spine of the binding of Ms. F4. 640,
                inscribed in gilt tooling with the monogram of Philippe de
                Béthune, PP (Philippe-Pierre) in a laurel wreath, repeated in
                each of the seven compartments separated by raised bands, with
                the title <em>Choses diverses</em> (Diverse things).
                Bibliothèque nationale de France, Paris. Source: gallica.bnf.fr.
            </figcaption>
</figure>
</div>
<h2 id="the-puzzle-of-ms.-fr.-640">
<strong>The Puzzle of Ms. Fr. 640</strong>
</h2>
<p>The over 900 titles that are set off in larger Italic handwriting from
        the text of the manuscript give the impression that Ms. Fr. 640 is a
        kind of recipe book organized by process and grouped under these neat
        headings (See the List of Entries: <a href="https://edition640.makingandknowing.org/#/entries"><u>https://edition640.makingandknowing.org/#/entries</u></a>).
        A closer reading of the 170 folios shows this to be a misleading
        impression. In some entries, the text beneath the headings clearly
        matches the subject of the title, but in others it describes instead a
        related process, or a continuation of a previously begun process, or a
        seemingly associated thought of the writer. Moreover, the text below
        each heading by no means forms a set of straightforward recipe-like
        instructions, and it frequently omits important components of the
        processes described, whether from the writer’s ignorance about the
        procedures, or from an assumption that these were common knowledge.
        Although the script of the headings is neatly written and regularly laid
        out on the pages, the content often appears to be disorganized,
        contradictory, and repetitive. Additions and corrections in most of the
        margins and empty spaces around the central blocks of text add to the
        complexity of the text. Every entry requires decipherment, not just
        because it deals with materials and processes that are lost to history,
        but also because the text is not linear and often contains only parts of
        a process. The rest of the process may sometimes be found elsewhere in
        the manuscript (instructions and observations on molding turtles are
        scattered throughout the text in eight different places), but full
        descriptions of processes are also frequently relegated to a shorthand
        statement to carry it out “as you know,” as if the writer expected this
        knowledge to already be familiar to a potential reader. In other words,
        this is far from a tidy recipe book.</p>
<p>The contents of the manuscript are, as the title on the spine warns,
        extraordinarily diverse. Indeed, they are far too diverse to constitute
        the expertise or artisanship of a single craftsperson. Who was the
        writer of this manuscript? Was the writer a man or a woman? Female
        authorship of Ms. Fr. 640 is not impossible, however, it appears highly
        unlikely in light of the manuscript’s orthography—women and men
        generally used different scripts at this time—as well as the writer’s
        accounts of travel and of other workshops. Thus, this Edition refers to
        the writer of the manuscript as male throughout. Though this individual
        remains anonymous, we have some insight into his interests and
        expertise. By far the area of his greatest interest was the making of
        molds and the casting of metals, and his over 350 entries for such
        processes are scattered throughout the manuscript, though they are
        especially densely clustered from fols. <a href="http://edition640.makingandknowing.org/#/folios/79v/f/79v/tl"><u>79v</u></a>–93r
        and <a href="http://edition640.makingandknowing.org/#/folios/106r/f/106r/tl"><u>106r</u></a>–170v.
        What might loosely be called “painting” entries (dealing with pigments
        and paints, applying paints, observations on painting techniques, making
        brushes, and so on) are particularly concentrated on fols. <a href="http://edition640.makingandknowing.org/#/folios/56v/f/56v/tl"><u>56v</u></a>–66r.
        Varnish making recurs throughout the manuscript, but a grouping can be
        found on fols. <a href="http://edition640.makingandknowing.org/#/folios/3r/f/3r/tl"><u>3r</u></a>–4v.
        The extremely detailed and valuable entries on arms and armor are
        clustered on fols. <a href="http://edition640.makingandknowing.org/#/folios/21r/f/21r/tl"><u>21r</u></a>–28r,
        with a remarkable account of the techniques of the <em>fourbisseur</em>,
        or sword furbisher, who assembled swords and rapiers, on fols. <a href="http://edition640.makingandknowing.org/#/folios/94r/f/94r/tl"><u>94r</u></a>–97r.<a class="footnote-ref" href="#fn10" id="fnref10" role="doc-noteref"><sup>10</sup></a> Coloring of wood takes up many
        of the folios from <a href="http://edition640.makingandknowing.org/#/folios/73r/f/73r/tl"><u>73r</u></a>
        to 79r. There is no apparent overarching order to the entries, with
        recipes for casting, medical remedies, pigment-making, fruit tree
        grafting, dyeing, and other topics interspersed in what appears to be a
        random order. Brief medical instructions are scattered throughout the
        text, and the entire manuscript begins and ends with medical recipes,
        including a prophylactic against the plague and a general health
        preservative.<a class="footnote-ref" href="#fn11" id="fnref11" role="doc-noteref"><sup>11</sup></a> Many of the entries have been
        annotated by the same writer who penned the overwhelming majority of the
        text, and his annotations appear in the margins, sometimes with
        additions or corrections to the process being described, with
        supplementary observations, or descriptions of firsthand experience, or
        even with sketches to clarify his words. The many entries on making
        molds for the casting animals and plants from life and the techniques
        for casting into these molds are especially dense with such notes and
        annotations.</p>
<p>The manuscript’s diverse entries have been grouped by the Making and
        Knowing Project into 26 broad categories loosely corresponding to
        processes and materials that the Project felt represented core
        preoccupations of the writer. These categories are not, it must be
        emphasized, those of the writer of the manuscript, but rather are an
        index created by the Project in order to make navigation of the
        manuscript simpler. <i><u>Fig. 3</u></i> shows a graphic
        representation of the groupings of entries into categories, and gives an
        overview of the subjects treated in the almost 930 entries, while <i><u>Fig. 4</u></i> shows the total number of entries in each category
        (see also Godbarge, “A Computational Approach to Ms. Fr. 640”).<a class="footnote-ref" href="#fn12" id="fnref12" role="doc-noteref"><sup>12</sup></a></p>
<div class="figure-container">
<figure>
<img alt="chart" src="https://edition-assets.makingandknowing.org/ann_300_ie_19/1GMVUJnYyXx5H8OYN77YouTIx1YCGZl3C.png"/>
<figcaption>Fig. 3. Pie chart describing the manuscript’s contents,
                created by Naomi Rosenkranz, 2019. The manuscript’s diverse
                “recipes,” or entries (i.e., text appearing below italicized
                titles), were grouped by the Making and Knowing Project into 26
                broad categories loosely corresponding to processes and
                materials that the Project felt represented core preoccupations
                of the author-practitioner. This chart shows the entries grouped
                by percentages of the whole manuscript to give an overview of
                the contents of Ms. Fr. 640. See Fig. 4 for the total number of
                entries in each category. © Making and Knowing Project (<a href="https://creativecommons.org/licenses/by-nc-sa/4.0/"><u>CC
                        BY-NC-SA</u></a>).</figcaption>
</figure>
<figure>
<img alt="table" src="https://edition-assets.makingandknowing.org/ann_300_ie_19/1WCCYq_LSVsVWTxlCKY0kNg7iMo7koKlF.jpg"/>
<figcaption>Fig. 4. Table describing the manuscript’s contents,
                created by Naomi Rosenkranz, 2019. List of the 26 categories
                into which the Project grouped the entries in Ms. Fr. 640, with
                total numbers of entries in each category (column 3). Some
                entries were placed in more than one category, which are
                indicated in columns 4 and 5. © Making and Knowing Project (<a href="https://creativecommons.org/licenses/by-nc-sa/4.0/"><u>CC
                        BY-NC-SA</u></a>).</figcaption>
</figure>
</div>
<h2 id="the-material-text-and-its-composition">
<strong>The Material Text and its Composition</strong>
</h2>
<p>The material manuscript—its quires, folios, and binding—bears traces of
        its composition, use, and history, and offers clues about the individual
        who compiled and penned its contents. It appears likely that fol. 170v
        was originally at the beginning of a bound, mostly-blank codex, perhaps
        recording accounts such as those mentioning payments for land of the
        Ouvrier family, a prominent family of Toulouse, that include the dates
        of 1578 and 1579 and that now form the struck-through and upside-down
        text at the bottom of fol. 170v (<i><u>Fig.5</u></i>). It would
        seem that the writer, possibly in the employ of the Ouvrier family,
        struck through this record of accounts, drew a horizontal line, and
        began to record medical recipes and a list of titles under this account
        block. Then, when he ran out of room, he flipped the entire book over,
        and turned it upside down, to continue the list of titles on the page
        that that now forms fol. 1r of the present manuscript.<a class="footnote-ref" href="#fn13" id="fnref13" role="doc-noteref"><sup>13</sup></a> Fol. <a href="http://edition640.makingandknowing.org/#/folios/1v/f/1v/tl"><u>1v</u></a>
        then contains a single medical recipe, fol. <a href="http://edition640.makingandknowing.org/#/folios/2r/f/2r/tl"><u>2r</u></a>
        continues with a list of “books to recover” and a medical remedy, and <a href="http://edition640.makingandknowing.org/#/folios/2v/f/2v/tl"><u>2v</u></a>
        lists a single book title, then, in a hand that is much more cursive,
        but likely the same writer as the main hand (Hand A), recipes for making
        imitation emeralds and sapphires. Fol. <a href="http://edition640.makingandknowing.org/#/folios/3r/f/3r/tl"><u>3r</u></a>
        follows in the main hand (Hand A) with a cross at the top of the page (<i><u>Fig. 6</u></i>), perhaps indicating, by this common method
        of marking the first page of a text, that it is in fact the intended
        start of a new text.<a class="footnote-ref" href="#fn14" id="fnref14" role="doc-noteref"><sup>14</sup></a> From fol. 3r through fol. 170r,
        the pages are filled with entries all having a practical aim, apparently
        informed by oral and textual transmission (although almost none of the
        sources of knowledge are mentioned), as well as copious firsthand
        experience. In contrast to the first and last pages, which contain a
        large percentage of medical recipes, the main body of the manuscript
        contains only a few scattered medical recipes. The only folios to depart
        from the practical tenor of the rest of the book are fols. <a href="http://edition640.makingandknowing.org/#/folios/162r/f/162r/tl"><u>162r</u></a>
        and <a href="http://edition640.makingandknowing.org/#/folios/166r/f/166r/tl"><u>166r</u></a>,
        which each contain entries entitled “Pour la boutique” (For the
        workshop).</p>
<div class="figure-container">
<figure>
<img alt="ms page" src="https://edition-assets.makingandknowing.org/ann_300_ie_19/1xK29AGWR4aKknmj3fqFX4TNgxZ87m0n0.jpg"/>
<figcaption>Fig. 5. Ms. Fr. 640, fol. 170v. Bibliothèque nationale
                de France, Paris. The last page of the manuscript in its present
                form, i.e., now upside down. Before it was part of Ms. Fr. 640,
                this page was probably part of a bound account book, which
                contained the entry now at the bottom of the page that records
                rents on lands belonging to the Ouvrier family. This entry
                contains the dates 1578 and 1579. The record of accounts was
                subsequently struck through, then a medical recipe and a list of
                titles was written below. Seemingly, when the writer ran out of
                room, he flipped the entire book over, and turned it upside
                down, leaving this page upside down (while the recto of this
                page is aligned with the rest of the manuscript, i.e., right
                side up). He apparently continued the list of titles on the page
                that now forms fol. 1r. Source: gallica.bnf.fr.</figcaption>
</figure>
<figure>
<img alt="ms page" src="https://edition-assets.makingandknowing.org/ann_300_ie_19/1y09IsCz20xdyfHiBNGIgpFXi-AQfyW84.jpg"/>
<figcaption>Fig. 6. Ms. Fr. 640, fol. 3r. Bibliothèque nationale de
                France, Paris. Note the cross just below the heading for
                <em>Coral contrefaict</em> (Counterfeit coral). A cross at the
                top of a page was a common method employed in premodern Europe
                to denote the start of any handwritten text, including
                manuscripts and correspondence. Source: gallica.bnf.fr.
            </figcaption>
</figure>
</div>
<p>Although most folios are full to overflowing with marginal notes, the
        manuscript itself is without stains or burns, which makes it clear that
        the writer was working on it away from the space of hands-on workshop
        practice. The fact that headings are written out in Italic cursive, with
        text centered below them (not always correlating very precisely to the
        headings) seems to presuppose a pre-existing set of notes and “recipes”
        that was being organized into a single continuous text in the space of
        this new codex. The writer found it hard to organize his knowledge under
        discrete headings, however, as what seems to have begun as a fairly
        regular spacing of headings in many cases, became instead a sometimes
        palimpsest-like confusion of text (see, for example, fol. <a href="http://edition640.makingandknowing.org/#/folios/3r/f/3r/tl"><u>3r</u></a>
        on <em>Coral contrefaict</em>, fol. <a href="http://edition640.makingandknowing.org/#/folios/66r/f/66r/tl"><u>66r</u></a>–v
        on <em>or mat,</em> and fol. <a href="http://edition640.makingandknowing.org/#/folios/125r/f/125r/tl"><u>125r</u></a>
        on casting). He may have added the many notes and insertions—often
        recording his hands-on trials—nearly simultaneously with the first
        recording of the entry texts, or in subsequent, multiple campaigns of
        returning to the manuscript to make additions and corrections. At some
        points, the manuscript seems no more than a collection of notes. At
        others, it is akin to a commonplace book, a literary technology commonly
        used by scholars to collect materials for use in their writing,
        lectures, and conversations. It might equally be seen as a so-called
        <em>zibaldone</em> or <em>libro di ricordanze</em>, kept by merchants
        and artisans to record prices, observations, and recipes of use to their
        businesses. The manuscript as a whole, however, is not just a collection
        of notes, nor only a commonplace or record-keeping tool (although it is
        <em>also</em> that), but, instead, the clean manuscript and the
        carefully written headings over a centered text block are evidence of
        some overarching plan to organize the material under headings for future
        use.</p>
<p>At some point after the manuscript came into the Béthune collection,
        probably in the first decades of the seventeenth century, the likely
        soft binding of the manuscript was cut off, the quires were cut apart
        and paper strips glued around the edges of each page. This was a common
        method of protecting the edges of a manuscript when being rebound. In
        the process, some lines of text that had run into the margins were
        obscured, but they remain mostly legible and have been included in the
        transcriptions and translation of the Edition.<a class="footnote-ref" href="#fn15" id="fnref15" role="doc-noteref"><sup>15</sup></a> The 170 folios of the manuscript
        were then rebound to match the rest of the Béthune library in a red
        morocco leather marked with the coat of arms of Philippe de Béthune.
        Such a process of rebinding could lead to the rearrangement of
        manuscript pages, but this does not seem to have been the case for Ms.
        Fr. 640. This process may, however, shed light on the aforementioned
        discrepancies between the end pages and the rest of the manuscript. The
        key here may be the two numbering systems of the manuscript folios, both
        beginning with the numeral 1: one sequence of numbers begins on fol. <a href="http://edition640.makingandknowing.org/#/folios/1r/f/1r/tl"><u>1r</u></a>
        (and runs for 170 folios), and the second begins on fol. <a href="http://edition640.makingandknowing.org/#/folios/3r/f/3r/tl"><u>3r</u></a>
        (and runs for 168 folios). The numbering that begins on <a href="http://edition640.makingandknowing.org/#/folios/3r/f/3r/tl"><u>3r</u></a>
        is sometimes obscured by the paper strip indicating that it was the
        earlier sequence of pages, and certainly in existence before the
        re-binding campaign. The numbering that begins on <a href="http://edition640.makingandknowing.org/#/folios/1r/f/1r/tl"><u>1r</u></a>
        was carried out when the manuscript was rebound, or afterwards. This
        seems to indicate that fol. <a href="http://edition640.makingandknowing.org/#/folios/3r/f/3r/tl"><u>3r</u></a>,
        where the recording of recipes begins in earnest, was an original start
        to the manuscript. The rather miscellaneous folios—1r–2v and 170v—with
        their medical recipes and lists of books were perhaps not intended to be
        included as integral parts of the text. It is important to emphasize,
        however, that the writer of the recipes on <a href="http://edition640.makingandknowing.org/#/folios/3r/f/3r/tl"><u>3r</u></a>
        and of the lists of authors and books on what are now the end pages was
        the same person.</p>
<p>Who was this person? Was he a practitioner of one of the arts described
        in the manuscript, trained by apprenticeship, and recording his
        expertise for himself or posterity? Or, was he a scholar and author of
        other types of books, as was the German preacher and polymath Wolfgang
        Sedelius (1491/2–1562), or a collector of recipes like the Huguenot
        physician, Théodore Turquet de Mayerne (1573–1655), both treated in
        other essays in this Edition?<a class="footnote-ref" href="#fn16" id="fnref16" role="doc-noteref"><sup>16</sup></a> The Making and Knowing Project
        hedged its bets about the identity of the man responsible for Ms. Fr.
        640, deliberately referring to him as the “author-practitioner.”</p>
<h2 id="the-writer">
<strong>The</strong>
<strong>Writer</strong>
</h2>
<p>The large majority of the manuscript is written by a single individual in
        a clear and competent hand (Hand A). He uses two different scripts
        (French and Italic cursive), sometimes written at higher speeds in
        greater haste (for example, fol. <a href="http://edition640.makingandknowing.org/#/folios/2v/f/2v/tl"><u>2v</u></a>,
        <a href="http://edition640.makingandknowing.org/#/folios/157v/f/157v/tl"><u>157v</u></a>,
        and the marginal note on <a href="http://edition640.makingandknowing.org/#/folios/161r/f/161r/tl"><u>161r</u></a>
        seem to have been scrawled at speed). In addition, there are four other
        hands. Two separate sections in the manuscript show that a scribe or
        collaborator was taking dictation with the main writer making
        corrections to the terms unfamiliar to the scribe (Hand D, some entries
        on fols. <a href="http://edition640.makingandknowing.org/#/folios/57r/f/57r/tl"><u>57r</u></a>-58r
        and <a href="http://edition640.makingandknowing.org/#/folios/77r/f/77r/tl"><u>77r</u></a>–79v).<a class="footnote-ref" href="#fn17" id="fnref17" role="doc-noteref"><sup>17</sup></a></p>
<p>The writer employs specific technical terms or unusual words in short
        spans of folios, as if he had collected these entries from the same
        informant or text. For example, the Occitan words <em>viron</em> and
        <em>biron</em>, denoting a gimlet, a small boring tool that the writer
        elsewhere names as a <em>guimbelet</em>, appear only in the entry on
        petards on fol. <a href="http://edition640.makingandknowing.org/#/folios/168r/f/168r/tl"><u>168r</u></a>–v.
        Similarly, the materials <em>colle bien claire</em> (clear glue) and
        <em>alung de glace</em> (glass alum) are clustered only on fols. <a href="http://edition640.makingandknowing.org/#/folios/75r/f/75r/tl"><u>75r</u></a>–78r.
        Some entries appear as a group, likely copied from a textual source or
        collected from an informant, such as those on sleight of hand tricks
        that begin on fol. <a href="http://edition640.makingandknowing.org/#/folios/33r/f/33r/tl"><u>33r</u></a>
        and end on 36r,<a class="footnote-ref" href="#fn18" id="fnref18" role="doc-noteref"><sup>18</sup></a> and those on fol. <a href="http://edition640.makingandknowing.org/#/folios/46r/f/46r/tl"><u>46r</u></a>–v,
        which deal with different uses of “oil of sulfur” (sulfuric acid).<a class="footnote-ref" href="#fn19" id="fnref19" role="doc-noteref"><sup>19</sup></a> A further clue that these
        entries on oil of sulfur may have been copied from another source is
        that they do not include marginal notes, corrections, or first-person
        comments on process, in contrast to, for example, many of the molding
        and casting recipes. While the processes recorded by the writer are
        found in other how-to texts and certainly were authentic, in the sense
        of being used to produce actual objects still extant from this period,
        the Project—despite much searching—has up to now found no identifiable
        texts from which the writer copied verbatim.</p>
<h2 id="the-writers-oral-and-written-sources">
<strong>The Writer’s Oral and Written Sources</strong>
</h2>
<p>Clues to sources cited within the body of the manuscript are scarce: the
        entries on fol. <a href="http://edition640.makingandknowing.org/#/folios/46v/f/46v/tl"><u>46v</u></a>
        that detail uses of oil of sulfur include an abbreviation,
        <em>Urb.</em>, after each entry, perhaps referring to an as yet
        unidentified source from which the writer may have copied these recipes.
        If this is indeed the citation of a specific text, it is one of only a
        handful of others in the body of the manuscript.<a class="footnote-ref" href="#fn20" id="fnref20" role="doc-noteref"><sup>20</sup></a> The manuscript as a whole also
        contains three references to possibly contemporaneous individuals, two
        of whom reside in Toulouse: a family of Toulouse founders, the Poncet
        (fols. <a href="http://edition640.makingandknowing.org/#/folios/17v/f/17v/tl"><u>17v</u></a>
        and <a href="http://edition640.makingandknowing.org/#/folios/49r/f/49r/tl"><u>49r</u></a>),
        and a “Monsieur de Montorsin” who apparently supplied to the writer an
        “Excellent water against the plague” (fol. <a href="http://edition640.makingandknowing.org/#/folios/44v/f/44v/tl"><u>44v</u></a>).<a class="footnote-ref" href="#fn21" id="fnref21" role="doc-noteref"><sup>21</sup></a> In addition, a “Maistre
        Alexandre” is noted, who is reported to favor an alloy of half tin and
        half lead in casting turtles (fol. <a href="http://edition640.makingandknowing.org/#/folios/151r/f/151r/tl"><u>151r</u></a>)
        . There are also unnamed individuals such as “the one who taught me to
        mold [snakes]” (fol. <a href="http://edition640.makingandknowing.org/#/folios/110r/f/110r/tl"><u>110r</u></a>),
        a “shop boy” (fol. <a href="http://edition640.makingandknowing.org/#/folios/123v/f/123v/tl"><u>123v</u></a>),
        and “your boy” (fol. <a href="http://edition640.makingandknowing.org/#/folios/135v/f/135v/tl"><u>135v</u></a>).
    </p>
<p>References to possible authors and informants are thus very sparse in the
        bulk of the manuscript, i.e., from fols. 3r through 170r. In contrast,
        the two pages at the beginning of the text, fols. <a href="http://edition640.makingandknowing.org/#/folios/1r/f/1r/tl"><u>1r</u></a>–2v,
        and the last page, fol. <a href="http://edition640.makingandknowing.org/#/folios/170v/f/170v/tl"><u>170v</u></a>,
        contain extensive lists of books and authors. These books and authors do
        not seem, on the face of it, to relate directly to, or to immediately
        inform the rest of the manuscript. The lists do contain authors who
        might have been of broader interest to the person who wrote down these
        many material processes, such as the natural historian Rembert Dodoens,
        the author-artisan and potter Bernard Palissy, and the scholarly
        compiler of recipes, Girolamo Ruscelli. In addition, fol. <a href="http://edition640.makingandknowing.org/#/folios/1r/f/1r/tl"><u>1r</u></a>
        begins with a list of three artisans along with their addresses and
        expertise, or perhaps some special knowledge they hold:</p>
<blockquote>
<p>Master Nicolas Costé, in the Rue de la Heaumerie, at the sign of St
            Claude / Mirrors.
            <br/>
            Master Jehan Cousin, who resides in the Faubourg Saint-Germain,
            knows of the master.
            <br/>
            Master Jehan Garnier, in the Rue des Escrivains by St Jacques de la
            Boucherie, currier. Try pastel woad flowers.
        </p>
</blockquote>
<p><span class="pull-left"></span>While the two master painters based in
        Paris, Nicolas Cousté and Jean Cousin (ca. 1522–94), are well-known and
        documented, the currier, or leather dresser, Jean Garnier, is only known
        through a document that testifies to his death in 1588, which may
        indicate that the manuscript was completed before that year.<a class="footnote-ref" href="#fn22" id="fnref22" role="doc-noteref"><sup>22</sup></a> Jean Cousin, today known as Jean
        Cousin the Younger, was a lettered artisan, documented as attending the
        University of Paris in 1542. He was the son of Jean Cousin the Elder
        (1490–1560), a prosperous artisan from Burgundy, who began his career as
        a surveyor but went on to become a painter, engraver, sculptor, and the
        author of a popular treatise on perspective, <em>Livre de
            Perspective</em> (1560). The son took over his father’s workshop in
        Saint-Germain in Paris, and followed his father in publishing his own
        <em>Livre de Portraicture</em> (contracted 1589, published 1595). Jean
        Cousin the Younger sketched portraits of François de Béthune (father of
        Philippe) and François’s sister. The statement that Jean Cousin “knows
        of the master” is particularly intriguing, as it perhaps indicates the
        master who wrote down the many practical processes of Ms. Fr. 640.</p>
<p>The mention of these three Paris-based artisans suggests that the
        manuscript originated in Paris and perhaps in close proximity to the
        Béthune family. Such clues are at odds, however, with the many
        references in the rest of the manuscript to towns and villages of the
        Languedoc, to landholding families and other prominent individuals
        residing in Toulouse and its environs, and to the use of Occitan to
        denote some tools and natural materials. Such features all point to the
        manuscript being composed in Toulouse.<a class="footnote-ref" href="#fn23" id="fnref23" role="doc-noteref"><sup>23</sup></a> This contradiction between an
        origin for the manuscript in Paris and one in Toulouse is just one of a
        number of discrepancies between the few beginning and ending folios
        (1r–2v, 170v) and the substantial body of the manuscript (3r–170r). The
        fact that the first and last pages, with their lists of authors and
        published books, and the overwhelming majority of the body of the
        manuscript, with its stolidly practical recounting of processes and
        first hand trying and testing, were all written by the same person has
        made a clear understanding of the genesis of the manuscript and the
        identity of its writer an intriguing quest.</p>
<p>Who was the “author-practitioner” who wrote this text? A scholar—an
        expert in <em>knowing</em>—who recorded the list of artisans and all the
        <em>auctores</em> and books in French and Latin on the first and last
        partial quires of the manuscript, or an artisan—expert in
        <em>making</em>—who recorded the 900 plus practical “recipes” and
        workshop observations of the other 167 folios?</p>
<h2 id="the-identity-of-the-author-practitioner-i-the-artisanal-practitioner">
<strong>The Identity of the Author-Practitioner I: The Artisanal
            Practitioner</strong>
</h2>
<p>Was the author-practitioner an artisan, and a member of an artisanal
        guild? In the 167 folios of practical “recipes,” he refers to many guild
        professions in a manner that suggests they are not his own: for example,
        although he makes acute observations about painting and includes many
        detailed instructions on creating lifelike <em>carnation</em> or flesh
        colors, he refers to <em>paintres</em> (painters) and <em>artistes</em>
        (artists) as professions seemingly separate from himself. He does the
        same for glaziers, pewterers, potters, cloth fullers, blacksmiths,
        locksmiths, sword furbishers, crayfish catchers, “those who make
        gemstone foils,” and many others. In total he mentions well over 100
        professions.</p>
<p>His greatest interest is in moldmaking and casting, the subject of over
        350 entries, many of which are quite long and detailed, and appear to
        have been returned to repeatedly in order to add further information.<a class="footnote-ref" href="#fn24" id="fnref24" role="doc-noteref"><sup>24</sup></a> Entries on substances to make
        metals run fluidly through a mold give evidence that he both collected
        information and carried out firsthand trials, and these passages, too,
        show much repeated engagement.<a class="footnote-ref" href="#fn25" id="fnref25" role="doc-noteref"><sup>25</sup></a> These entries on making molds
        and casting metals seem to indicate that the author-practitioner
        possessed expert knowledge of founding metals. Nevertheless, he refers
        to goldsmiths and founders in many entries as “they,” rather than “we,”
        although this may indicate a stylistic effort. He also describes various
        precious stones—both authentic and artificial—and their treatments, with
        what appears to be the expert knowledge of a goldsmith,<a class="footnote-ref" href="#fn26" id="fnref26" role="doc-noteref"><sup>26</sup></a> however his text includes none
        of the raising work that would have been part and parcel of a
        goldsmith’s workshop. It seems probable that he was not a master
        goldsmith (at least not one who wanted to represent his trade in
        writing), but he might have been making medals and other small works,
        perhaps supplying goldsmiths.<a class="footnote-ref" href="#fn27" id="fnref27" role="doc-noteref"><sup>27</sup></a> It was not uncommon for
        journeymen goldsmiths to specialize in one technique.<a class="footnote-ref" href="#fn28" id="fnref28" role="doc-noteref"><sup>28</sup></a> Indeed, even masters might
        specialize: Benvenuto Cellini (1500–71) records his meeting in 1525 with
        a certain Perugian Master Lautizio in Rome, who did nothing but make
        seals modeled in wax and cast in bronze, for the bulls of cardinals.<a class="footnote-ref" href="#fn29" id="fnref29" role="doc-noteref"><sup>29</sup></a> The author-practitioner might
        have been such a craftsman (perhaps without having reached the position
        of master), making small objects, mostly cast, for he clearly possesses
        firsthand knowledge of casting in a range of metals. He has gathered or
        witnessed working practices from other parts of Europe, and he makes
        frequent mention of German metalworking methods. His reference to “my
        goldsmith’s forge” (fol. <a href="http://edition640.makingandknowing.org/#/folios/12v/f/12v/tl"><u>12v</u></a>)
        may be the strongest clue to his identity. Sarah Muñoz highlights the
        differences between an early seventeenth-century manuscript fragment,
        apparently associated with Toulouse’s mint, and Ms. Fr. 640, concluding
        that a guild context for Ms. Fr. 640 is very unlikely. Another essay in
        this Edition by Colin Debuiche gives a portrait of the Toulouse master
        goldsmith and entrepreneur Raymond Masse, who provides an intriguing
        comparison.<a class="footnote-ref" href="#fn30" id="fnref30" role="doc-noteref"><sup>30</sup></a></p>
<p>Comparison can also be made with goldsmiths at the Paris court, who
        exhibited very broad interests in a number of different trades: Marin le
        Bourgeoys (ca. 1550–1634), for example, wrote down many observations and
        recipes for a range of processes similar to that of Ms. Fr. 640.<a class="footnote-ref" href="#fn31" id="fnref31" role="doc-noteref"><sup>31</sup></a> The “sculpteur et fontainier du
        Roy” (King’s sculptor and fountain maker) Jean Séjourné, left behind a
        library of 82 books when he died in his apartments in the Louvre in
        1614. His books were all in the vernacular, with the inventory including
        descriptions of the illustrated works (probably as these were of a
        higher value). This group included, among others, books of architecture
        by Serlio and Alberti, works that detailed ancient iconography, such as
        <em>Discours de la religion des Romans</em>, Vannuccio Biringuccio’s
        <em>Pirotechnia</em> in French, Guillaume Rondelet’s <em>Histoire
            entière des poissons</em>, and the <em>Songe de Poliphile</em> and
        the <em>Roman de la Rose</em>.<a class="footnote-ref" href="#fn32" id="fnref32" role="doc-noteref"><sup>32</sup></a> Erma Hermens has shown that
        goldsmiths in noble court workshops in Italy and elsewhere exercised
        oversight over a great diversity of trades.<a class="footnote-ref" href="#fn33" id="fnref33" role="doc-noteref"><sup>33</sup></a> Ms. Fr. 640’s
        author-practitioner evinces an eye for detail in such a wide variety of
        artisanal techniques that it is thinkable that he could have occupied
        such a position. Moreover, and especially unusually, Ms. Fr. 640
        contains recipes that would have been employed for short-lived art works
        of court festivals and public spectacles, and, this too, might indicate
        that the author-practitioner practiced his artistry within a courtly
        milieu, although he could just have well as made ephemeral art for a
        city, as did Jean Cousin the Younger and Nicholas Cousté.<a class="footnote-ref" href="#fn34" id="fnref34" role="doc-noteref"><sup>34</sup></a></p>
<p>The interest of the author-practitioner of Ms. Fr. 640 in metal alloys
        for casting objects ranging from cannons and guns to cast-from-life
        turtles and snakes was acute, and his familiarity with the Royal Arsenal
        in Toulouse and the name of the Arsenal’s master founders in the late
        sixteenth century—the Poncet—suggests a background as a founder of
        metals. His apparent lack of knowledge about the actual casting process
        for cannons—which took place hidden from prying eyes behind the walls of
        the Arsenal—indicates that he was almost certainly not involved in
        cannon founding.<a class="footnote-ref" href="#fn35" id="fnref35" role="doc-noteref"><sup>35</sup></a> Sculptors and founders were in
        close contact, however. The state foundries in the Venetian Arsenal, for
        instance, were sometimes used by sculptors.<a class="footnote-ref" href="#fn36" id="fnref36" role="doc-noteref"><sup>36</sup></a> Founders often became sculptors.
        For example, Claude Pelhot, who cast the remarkable sculpture of
        <em>Dame Tholose</em> in 1544, was a master founder in the Toulouse
        Arsenal. Pierre Poncet was apprenticed in 1537–40 to Pelhot. The
        author-practitioner mentions a large sculptural portrait of Jesus that
        he made when experimenting with different molding “sands” (fol. <a href="http://edition640.makingandknowing.org/#/folios/85v/f/85v/tl"><u>85v</u></a>),
        and numerous entries in Ms. Fr. 640 have to do with such experiments in
        making sand molds, especially for portrait medals (<i><u>Vid. 2</u></i>). Whether the author-practitioner was a sculptor with a background in a
        foundry must remain an open question, but he shares many interests with
        the well-documented arsenal founder of Toulouse, Barthélémy Fraysse.<a class="footnote-ref" href="#fn37" id="fnref37" role="doc-noteref"><sup>37</sup></a></p>
<div class="figure-container">
<figure>
<iframe allowfullscreen="" frameborder="0" height="315" src="https://player.vimeo.com/video/386250685" width="560"></iframe>
<figcaption>Vid. 2. <em>Making a Medal Using the Sand Casting
                    Process</em>, The Frick Collection, dir. Diana Mellon, 2017.
                This video shows the process of making a medal using sand molds,
                with Making and Knowing Expert Maker, Tonny Beentjes, filmed in
                the Making and Knowing Lab, 2017. Public Domain.</figcaption>
</figure>
</div>
<h2 id="the-identity-of-the-author-practitioner-ii-the-scholarly-author">
<strong>The Identity of the Author-Practitioner II: The Scholarly Author
        </strong>
</h2>
<p>The many practical instructions and observations, as well as the
        firsthand testing and trying of materials in Ms. Fr. 640 indicate the
        space of an artisanal workshop.<a class="footnote-ref" href="#fn38" id="fnref38" role="doc-noteref"><sup>38</sup></a> In contrast, the first and last
        folios of the manuscript, with their long lists of books in Latin,
        Italian, and French, and the scattered passages in Latin, give the
        impression of a scholarly background, with a training in grammar school
        and perhaps some years of university. The author-practitioner seems to
        know some Italian and select words in German, and he may even have
        traveled in Germany.<a class="footnote-ref" href="#fn39" id="fnref39" role="doc-noteref"><sup>39</sup></a> He comments acutely (but in a
        very practical manner) on Flemish (fols. <a href="http://edition640.makingandknowing.org/#/folios/60v/f/60v/tl"><u>60v</u></a>–61r)
        and Italian painting (“Face in distemper,” fol. <a href="http://edition640.makingandknowing.org/#/folios/93v/f/93v/tl"><u>93v</u></a>),
        and possesses many interests that suggest he could be a scholarly
        <em>amateur</em> of the arts, or was a craftsman or scribe writing a
        text for such a scholar who owned a collection of objects, including
        medals, small sculpture, paintings, and other works of the so-called
        decorative arts.</p>
<p>Collectors and connoisseurs who desired to acquire more information about
        the objects in their collections, or who wished to learn vocabulary and
        content in order to converse about them, made up one part of the
        audience for practical texts such as Ms. Fr. 640.<a class="footnote-ref" href="#fn40" id="fnref40" role="doc-noteref"><sup>40</sup></a> The objects that were the goal
        of many of the processes recorded in Ms. Fr. 640 would have fit
        especially well into a <em>Kunstkammer</em> (art chamber), a type of
        collection brought together by European elites and scholars in the
        fifteenth through eighteenth centuries, which displayed the artifice
        both of nature and of the human hand.<a class="footnote-ref" href="#fn41" id="fnref41" role="doc-noteref"><sup>41</sup></a> Materials and objects that
        showed the creative artifice of nature, such as medicinal stones,
        beautiful shells, and precious gems, were often ornamented by
        beautifully worked fittings and settings that, in turn, aimed to
        showcase the artistry of the human hand. (<i><u>Fig. 7</u></i>) The
        manuscript’s recipes for objects that demonstrated the imitation of
        nature’s artifice by the human hand, such as those for imitation gems (<i><u>Fig. 8</u></i>) and imitation coral (<i><u>Fig. 9</u></i>), would
        have delighted such a collector, because they gave an exact and
        authentic portrayal—known as a “counterfeit”—of natural materials.
        Indeed, the first entry in the main text of Ms. Fr. 640 on fol. <a href="http://edition640.makingandknowing.org/#/folios/3r/f/3r/tl"><u>3r</u></a>
        is for “<em>Coral Contrefaict</em>” (Counterfeit coral). The manuscript
        also contains entries for the coloring of wax, wood, and horn that aimed
        to imitate other materials. The author-practitioner also exhibits a deep
        interest in capturing lifelikeness by human artifice, such as in recipes
        for preserved flowers (<i><u>Fig. 10</u></i>) and lifecast animals and
        plants (<i><u>Fig. 11</u></i>). Especially appealing to a
        <em>Kunstkammer</em> collector would have been those objects in which
        art and nature’s artifice was entwined, for they stimulated
        conversations about the relationship between nature and art. Just this
        sort of object was the aim of Ms. Fr. 640’s entry for “animals dried in
        an oven,” that created lifelike animals embellished by art with horns
        and wings (<i><u>Fig. 12</u></i>).<a class="footnote-ref" href="#fn42" id="fnref42" role="doc-noteref"><sup>42</sup></a> Philippe de Béthune, in whose
        library the manuscript came to rest, was apparently an avid collector,
        most notably of the works of Michelangelo Merisi da Caravaggio (ca.
        1571–1610), bought when Philippe was a French envoy to the court of
        Rome.<a class="footnote-ref" href="#fn43" id="fnref43" role="doc-noteref"><sup>43</sup></a> Perhaps Philippe commissioned an
        ambitious craftsman or scribe to gather together recipes and interesting
        “inventions” of art and nature to record them in this manuscript. Or,
        Philippe might have collected the completed manuscript from contacts in
        Toulouse, where the Béthune family possessed ancestral lands.</p>
<div class="figure-container">
<figure>
<img alt="Metal sculpture of woman in golden robe with red coral growing from her hands and top of head." src="https://edition-assets.makingandknowing.org/ann_300_ie_19/11lDORR5yFFHZrOy5TEPElm_YPpcYDidq.jpg"/>
<figcaption>Fig. 7. Wenzel Jamnitzer, <em>Daphne</em>, ca.
                1570–1575. Silver, gilding, coral, and precious stones 67.7 x 26
                cm. Musée National de la Renaissance, Ecouen (E.Cl.20750). ©
                RMN-Grand Palais / Art Resource, NY / Photo: Mathieu Rabeau.
            </figcaption>
</figure>
<figure>
<img alt="fig. 8" src="https://edition-assets.makingandknowing.org/ann_300_ie_19/1RbObnM6MFx5qHQHlTP8OBd5Vmwz6T98S.png"/>
<figcaption>Fig. 8. <em>Pierreries</em> (Gems), made following
                instructions on fols. 100r–v, <em>Esmeraulde</em> (Emerald). The
                transformation of ground quartz, red lead, potash, and copper
                into imitation emeralds was reconstructed by Kathryn Kremnitzer
                and Siddhartha Shah, 2016. The emerald in the ring is authentic;
                all others are counterfeit. © Making and Knowing Project (<a href="https://creativecommons.org/licenses/by-nc-sa/4.0/"><u>CC
                        BY-NC-SA</u></a>).</figcaption>
</figure>
<figure>
<img alt="Tree branches and shells covered in bright red, shiny resin." src="https://edition-assets.makingandknowing.org/ann_300_ie_19/1udXsI1cJnjNeAMONZfE0b_-seMTsaS5-.jpg"/>
<figcaption>Fig. 9. <em>Coral contrefaict</em> (Counterfeit coral)
                made by the Making and Knowing Project, following the process
                described on fol. 3r, with assistance from Elizabeth Berry
                Drago, 2014. © Making and Knowing Project (<a href="https://creativecommons.org/licenses/by-nc-sa/4.0/"><u>CC
                        BY-NC-SA</u></a>).</figcaption>
</figure>
<figure>
<img alt="fig. 10" src="https://edition-assets.makingandknowing.org/ann_300_ie_19/1MWtT_KNGuf5rhleSQ379ZLMcUJaO-9Xo.png"/>
<figcaption>Fig. 10. Delphiniums two years after being preserved in
                sand. <em>Garder fleurs seiches en mesme estat toute lannee</em>
                (Keeping flowers in the same condition all year), reconstructed
                following instructions on fols. 120v–121r by Caitlyn Sellar,
                2016. © Making and Knowing Project (<a href="https://creativecommons.org/licenses/by-nc-sa/4.0/"><u>CC
                        BY-NC-SA</u></a>).</figcaption>
</figure>
<figure>
<img alt="Rose cast in metal." src="https://edition-assets.makingandknowing.org/ann_300_ie_19/13TtsUy8107IXqA0JG0PCHmrD7UWIOcct.jpg"/>
<figcaption>Fig. 11. Lifecast rose reconstructed following the
                process described on fol. 155v under the heading <em>Rose</em>
                by Giulia Chiostrini and Jef Palframan, 2016. © Making and
                Knowing Project (<a href="https://creativecommons.org/licenses/by-nc-sa/4.0/"><u>CC
                        BY-NC-SA</u></a>).</figcaption>
</figure>
<figure>
<img alt="fig. 12" src="https://edition-assets.makingandknowing.org/ann_300_ie_19/1CqJw71ydKOpOqTlWlA9tzzQBrkS0ab2s.png"/>
<figcaption>Fig. 12. <em>Animaulx seches au four</em> (Animals dried
                in the oven) reconstructed following instructions on fol. 130r
                by Divya Anantharaman and the Making and Knowing Project, 2017.
                © Making and Knowing Project (<a href="https://creativecommons.org/licenses/by-nc-sa/4.0/"><u>CC
                        BY-NC-SA</u></a>).</figcaption>
</figure>
</div>
<p>Philippe’s interests may also be reflected in the unusually detailed
        attention to arms and armor in the manuscript (fols. <a href="http://edition640.makingandknowing.org/#/folios/21r/f/21r/tl"><u>21r</u></a>–28r,
        <a href="http://edition640.makingandknowing.org/#/folios/94r/f/94r/tl"><u>94r</u></a>–97r).
        In his writings, Philippe noted that a noble needed to understand
        weapons, but not necessarily know how to make them.<a class="footnote-ref" href="#fn44" id="fnref44" role="doc-noteref"><sup>44</sup></a> A close interest in weaponry
        could also have been displayed by a member of the Toulouse bourgeoisie,
        required to serve in the civic militia, who perhaps sought glory and a
        career through battle, for which the Languedoc in the years of intense
        religious strife from the 1560s through to 1621 offered ample
        opportunity. Conflict was especially severe in and around Toulouse in
        the thirty years from 1562 to 1592, precisely during the years of the
        manuscript’s probable composition (ca. 1579–1588).<a class="footnote-ref" href="#fn45" id="fnref45" role="doc-noteref"><sup>45</sup></a></p>
<p>Bourgeois householders, scholars, and nobles were all interested in
        practical knowledge for a variety of reasons. The learned and leisured
        son of a London beer brewer, Hugh Plat (1552–1608), collected practical
        knowledge in <em>The Jewell House of Art and Nature</em> (1594) to
        further the economic health of Britain and to protect his countrymen
        from dearth and famine.<a class="footnote-ref" href="#fn46" id="fnref46" role="doc-noteref"><sup>46</sup></a> The son of a cloth merchant and
        dyer, Georgius Agricola (1494–1555) attended grammar school, then
        university in Saxony, then traveled to Bologna in pursuit of the new
        learning of the <em>studia humanitatis</em> that trained young men in
        the authors of the late Roman Republic for a life of civic action.
        Subsequently appointed as city physician in the mining boom town of St.
        Joachimsthal, Agricola sought to employ his learning in the new world of
        a silver-mining boom town, publishing much in Latin on practical
        knowledge. As an eventually very wealthy shareholder in the mines, he
        sought to reconcile his own world of the boom town with the texts and
        ideals of the ancient Roman world. As was common for scholars interested
        in restoring the learned and civic ideals of Roman antiquity, his first
        book, <em>Bermannus</em> (1530), consisted in a philological exercise to
        bring the words of the Ancients and his own time’s experiences together.
        In the numerous word lists contained in this book, he recovered and
        invented Latin terms that translated for a scholarly audience the mining
        jargon he learned from the miners with whom he conversed and whom he
        treated as a physician.</p>
<p>Agricola’s method of collecting experiences derived from the empirical
        dimensions of his work as a city physician and his humanist’s interest
        in Roman historical authors. Medicine increasingly depended on case
        studies and on a new genre of <em>observationes</em>, both of which had
        to be collected by trained observers.<a class="footnote-ref" href="#fn47" id="fnref47" role="doc-noteref"><sup>47</sup></a> History formed a key discipline
        for ancient authors because it developed judgment and prudence (aspects
        of the wisdom required for reasoned action by individuals and rulers).
        Because historical writing consisted entirely of examples of human
        experiences, it provided exempla for optimal courses of action in the
        face of the contingencies of <em>fortuna</em>.<a class="footnote-ref" href="#fn48" id="fnref48" role="doc-noteref"><sup>48</sup></a> Agricola’s best known volume,
        <em>De re metallica</em> (1556) was modelled on the <em>De re
            rustica</em> of the Roman agricultural author Columella. In this,
        Agricola sought to equate the estate holding of the landed elite with
        the activities of the mine shareholder, and he aimed to demonstrate that
        mining was as honorable as the free Roman citizen’s cultivation of the
        land.<a class="footnote-ref" href="#fn49" id="fnref49" role="doc-noteref"><sup>49</sup></a></p>
<p>In a similar effort, the son of a well-to-do Parisian printing family,
        Charles Estienne (1504–1564), also trained in the <em>studia
            humanitatis</em>, published an anatomical treatise <em>De
            dissectione</em> in 1548, and in 1553, a humanist encyclopedia that
        gathered terms and names from the texts of antiquity for the use of his
        fellow scholars and authors, <em>Dictionarium historicvm ac poeticum:
            omnia gentium, hominum, locorum, fluminum, ac montium antiqua
            recentioráq; ad sacras ac prophanas historias, poetarúmque fabulas
            intelligendas necessaria vocabula, bono ordine complectens</em>. In
        1554, he authored an agricultural compendium, <em>Praedium
            Rusticum</em>, that collected aphorisms and advice from Roman
        agricultural writers, including Columella. Ten years later in 1564,
        Estienne’s son-in-law, Jean Liébault, translated the volume into French
        as <em>La Maison Rustique</em>, revising and reorganizing it to be used
        as a practical guide by landowners on their estates. He claimed the book
        would further the interests and utility of his native France, but he
        also hoped to tap the financial possibilities of a booming book market
        to bolster his own precarious financial situation. <em>La Maison
            Rustique</em> experienced great success, going on to many
        reprintings, and inspiring a raft of French agricultural manuals
        following in its wake.<a class="footnote-ref" href="#fn50" id="fnref50" role="doc-noteref"><sup>50</sup></a> The Latin humanist publications
        of the upwardly mobile scholar Estienne and the French reprintings of
        his son-in-law Liébault reflect a significant generational shift that
        occurred a century after the invention of printing, as the book market
        and its new audiences made writing and publishing in the vernacular a
        source of income and livelihood. In this market, practical knowledge was
        in high demand; the author-practitioner of Ms. Fr. 640 might also have
        been responding to this market.</p>
<p>The <em>studia humanitatis</em> avidly pursued by Agricola and Estienne
        aimed to provide the undergirding for a life of practical action in the
        service of a polity, an ethic that the learned diplomat, poet, and
        Secretary to the Princes of Orange, Constantijn Huygens (1596–1687),
        pursued throughout his long life. As it had for Agricola and Estienne,
        this way of life also fostered for Huygens an interest in and
        familiarity with the practical and mechanical arts, for these arts were
        crucial to the functioning of civic life and they were a bountiful
        source of commodities by which the burgeoning commercial cities of
        Europe lived. Like other scholars of the Republic of Letters in his
        time, Huygens left much evidence in his correspondence of his lively
        personal interest in the practical arts. As Rozemarijn Landsman and
        Jonah Rowen show in their essay “Molding hollow on one side and in
        relief on the other,” Huygens collected information on molding and
        casting medals, and had a manuscript written by the goldsmith Adriaen
        Rottermont sent to him in 1629. Philippe de Béthune, too, was a diplomat
        and statesman, busy in affairs of state, and, as Vera Keller notes in
        her essay, his <em>Le Conseiller d’Estat</em> published in 1633 observes
        that craftspeople and their manufactures—in addition to trade and
        agriculture—formed the basis for the riches of a polity. He regarded it
        as essential to seek out skilled craftspeople and multiply their
        number.<a class="footnote-ref" href="#fn51" id="fnref51" role="doc-noteref"><sup>51</sup></a> Perhaps Ms. Fr. 640 is the
        result of such a search.</p>
<p>Nobles like Philippe de Béthune were intrigued by the mechanical arts for
        their manufactures, but also because these secured their military might,
        especially processes like the gun and cannon production included in Ms.
        Fr. 640. The arts and objects of Ms. Fr. 640’s recipes also helped to
        adorn their palaces and fill the collections which represented and
        broadcast their cultural power—as essential a tool of governance as
        weaponry. Nobles competed to attract artisans to their courts and
        residences, and some even learned mechanical arts themselves. The
        Wittelsbach dukes of Bavaria are a prominent example. Duke Albrecht V
        (1528–1579) founded the Munich <em>Kunstkammer</em>, and his heir,
        Wilhelm (1548–1626), and second son, Ferdinand (1550–1608), were taught
        lifecasting when they were young, with some of Ferdinand’s pieces still
        extant in the court’s <em>Kunstkammer</em>.<a class="footnote-ref" href="#fn52" id="fnref52" role="doc-noteref"><sup>52</sup></a> The devout and pragmatic
        Wittelsbach Duke and Elector Maximilian I (1573–1651) learned ivory
        turning, in part as a pious imitation of the example of Jesus as a
        carpenter. Others, such as August, Elector of Saxony (1526–86),
        collected artisans’ tools, including many metalworking tools he
        commissioned himself, such as a deluxe, fully functional wire-drawing
        bench and related instruments.<a class="footnote-ref" href="#fn53" id="fnref53" role="doc-noteref"><sup>53</sup></a></p>
<p>The pursuit of practical knowledge involved some nobles in alchemy.
        Famously, Francesco I de’ Medici, had himself depicted by Jan van der
        Straet (called Stradanus) at work in an alchemical laboratory. In
        contrast to its gold-seeking reputation today, alchemy in the sixteenth
        century was regarded by many as the highest and most noble pursuit of
        disinterested wisdom, which, as an added bonus, resulted in many
        practically useful byproducts. Ms. Fr. 640 contains a single recipe on
        fol. <a href="http://edition640.makingandknowing.org/#/folios/52r/f/52r/tl"><u>52r</u></a>–v
        which could be called alchemical, entitled “The work done in Algiers”
        (<em>Oeuvre faicte en Argel</em>), for a powder made from putrefied
        silkworms that aimed to transform antimony into a substance resembling
        gold but of a lesser weight. The use of silkworms for such a process is
        unknown in any other alchemical source.<a class="footnote-ref" href="#fn54" id="fnref54" role="doc-noteref"><sup>54</sup></a> The manuscript also includes a
        list of ingredients, “Provisions for the work of Colchis”
        (<em>Provisions pour l’œuvre de Colchos</em>, fol. <a href="http://edition640.makingandknowing.org/#/folios/102r/f/102r/tl"><u>102r</u></a>),
        that might reflect preparations for an alchemical process. Both entries
        are notable among alchemical literature for their remarkably practical
        descriptions, containing no hint of the esoteric or spiritual sides of
        alchemy. A mention in passing is made on fol. <a href="http://edition640.makingandknowing.org/#/folios/16r/f/16r/tl"><u>16r</u></a>,
        of a method used by “alchemists” to melt forged and brittle iron by
        adding “realgar or lead or orpiment.” This illustrates that the term
        “alchemist” was often used in the sixteenth century to denote any
        artisan, but especially a metalworker, who engaged in transforming the
        states and properties of metals and other materials. It did not
        necessarily connote gold-seeking, which was known as “chrysopoetic
        alchemy.” The use of the term “alchemy” served instead to indicate the
        pursuit and investigation of transformation in general, a realm of
        activity that could encompass both mundane material practices and
        esoteric spirituality.<a class="footnote-ref" href="#fn55" id="fnref55" role="doc-noteref"><sup>55</sup></a></p>
<p>Many more examples of scholars and nobles who interested themselves in
        practical activities or who even practiced artisanal techniques are to
        be found in cities, on landed estates, and in noble courts throughout
        the sixteenth and seventeenth centuries, and beyond, but one more
        scholar bears comparison with the author-practitioner of Ms. Fr. 640:
        Samuel Quiccheberg (1529–67) who composed a treatise on how to construct
        a collection suitable for a prince, <em>Inscriptiones, vel Tituli
            theatri</em> <em>amplissimi</em> (1563–65). Originally trained as a
        physician, Quiccheberg served in the 1560s as librarian for Duke
        Albrecht V of Bavaria. His text included a room-by-room inventory of the
        types of objects and materials such a <em>Kunstkammer</em> collection
        should contain. He appended to it a lengthy list of nobles, patricians,
        merchants, scholars, citizens, and artisans who collected objects
        produced by the mechanical arts. Quiccheberg’s text contains not only
        references to many of the types of objects for which Ms. Fr. 640
        contains instructions, but also advises that such a collection include
        workshops (including alchemical furnaces),<a class="footnote-ref" href="#fn56" id="fnref56" role="doc-noteref"><sup>56</sup></a> thereby making clear the
        link—also present in Ms. Fr. 640—between collectible
        <em>Kunstkammer</em> objects and the circumstances and techniques of
        their making. The treatise also trumpets the connection that Quiccheberg
        and others, including Philippe de Béthune, saw between the pragmatic
        wisdom of governing (<em>prudentia</em>) needed by a statesman or prince
        and the practical techniques and knowledge of artisanal making. Could
        the author-practitioner of Ms. Fr. 640 have been a scholar like
        Quiccheberg? Two folios of the manuscript not only help provide a
        perspective on this question, but also shed light on some of the
        possible larger aims of the author-practitioner of Ms. Fr. 640.</p>
<h2 id="la-boutique"><em>
<strong>La Boutique</strong>
</em></h2>
<p>As noted above, fols. 162r and 166r are the only folios to depart from
        the practical tenor of the substantial body of the manuscript, that is,
        the pages from fol. 3r through fol. 170r. Fols. <a href="http://edition640.makingandknowing.org/#/folios/162r/f/162r/tl"><u>162r</u></a>
        and <a href="http://edition640.makingandknowing.org/#/folios/166r/f/166r/tl"><u>166r</u></a>
        each contain an entry entitled “<em>Pour la boutique</em>” (For the
        workshop).<a class="footnote-ref" href="#fn57" id="fnref57" role="doc-noteref"><sup>57</sup></a> In these entries, the
        author-practitioner has gathered together pronouncements of
        <em>auctores</em> and aphorisms that could be materials for a preface to
        the reader, thus suggesting that a coherent and potentially published
        book was the goal of his recipe writing and testing. A somewhat
        different phrasing of one of the aphorisms on fol. 166r—“the harvester
        is not reproached for leaving some ears of wheat”—also occurs on fol. <a href="http://edition640.makingandknowing.org/#/folios/1r/f/1r/tl"><u>1r</u></a>
        as “the harvester that leaves some ears is not blamed,” creating the
        single link between the seemingly extraneous first and last folios and
        the rest of the manuscript.</p>
<p>At first glance, fol. <a href="http://edition640.makingandknowing.org/#/folios/162r/f/162r/tl"><u>162r</u></a>
        contains seemingly random material taken from the first five pages of
        Herodotus’s <em>Clio</em>. However, when these excerpts are read in
        conjunction with the entry starting fol. <a href="http://edition640.makingandknowing.org/#/folios/166r/f/166r/tl"><u>166r</u></a>,
        they cohere and point toward a program for a more general aim of the
        author-practitioner. On fol. 162r, he writes two entries containing
        information on Ancient navigation and trade, making the point that the
        Portuguese were not the “inventors” of navigation “as they brag,” and
        two entries on outstanding examples of handwork from the Ancient
        world—including heavy gold bowls and a joined and soldered iron vase. At
        the end of his citations from the ancient author, the
        author-practitioner adds, “As small peddlers lay open small wares in
        order to buy richer ones &amp; to profit more and more, so I, from a
        desire to learn, am exposing what little is in my workshop to <del>have
            it</del> receive, through a common commerce of letters, much rarer
        secrets from my benevolent readers.” This statement points strongly to a
        plan to disseminate the processes from his “workshop” through
        publication. Here, the author-practitioner seems unmistakably to have
        readers in mind. On fol. 166r–v, he elaborates on and justifies this
        aim. First, he makes clear his altruistic intentions: “As the hen
        carefully searches the garbage thrown out of a house for a crumb or a
        grain that she divides among her chicks, thus one distributes to orphans
        that which has been sought among the arts considered vile &amp; abject.”
        Then, he contrasts the otiose nature of the “Tablet of Cebes,” known in
        the sixteenth century as a curriculum to develop virtuous and learned
        scholars, to “the workshop” that “represents all things active.” Does he
        here mean his paper workshop, Ms. Fr. 640, which he intends to turn into
        a book entitled <em>La Boutique</em>?</p>
<p>The next block of text continues with a blast of scholarly quotation not
        present in the rest of the manuscript, although very much consistent
        with his jibe at the Portuguese on fol. 162r. It is so distinctive that
        it is worth quoting at length:</p>
<blockquote>
<p>If the jealous disapprove that these things are picked up &amp; taken
            from others, reply that since <em>Nullum est jam dictum quod non
                dictum aut factum sit prius</em> [Nothing is said now that has
            not been said or done before]<a class="footnote-ref" href="#fn58" id="fnref58" role="doc-noteref"><sup>58</sup></a> &amp; that one holds that
            all arts were invented in the space of a thousand years, so that you
            do not think that you are able to invent anything new but rather
            rediscover anew the books of Numa, buried <del>par</del> &amp; long
            unknown &amp; forgotten, in order to publish them for those who do
            not know them; so that as the preceding day is teacher for the
            subsequent, thus you needed to learn from those who preceded you in
            order to teach to those who come after. The Latins took from the
            Greeks, as Cicero from Plato &amp; Virgil from Homer. Aulus Gellius,
            Valerius Maximus only made a collection from various authors who had
            already written. Livy made his xxiii book from the 2nd or 3rd of
            Polybius. Serapis was deemed the inventor of agriculture among the
            Egyptians, &amp; however so was Ceres among the Sicilians.
            Pythagoras &amp; others from Tyana learned by their travels the
            disciplines which they claimed to have invented in their country,
            &amp;[c]. Will one not say the weaver has made a cloth or precious
            stuff, even though he did not dye &amp; twist, wind &amp; prepare
            the bobbins and balls of thread? Will one say the mason has not made
            a house, but only piled up ready-made stones? <em>Apollo a Chirone
                medicari didicit &amp; tamen deus medicinae habitus</em> [Apollo
            learnt to medicate from Chiron, yet he is considered the god of
            medicine]. <em>Homerus Orphei poema imitatus est, nam cum Orpheus
                sic prius exorsus esset: Iram cane, <del>deam</del> dea, Cereris
                frugiferentis, ita reddit Homerus: Iram cane, dea, Pelidae
                Achillis. In Justino martire, circa princip&lt;ium&gt;</em>
            [Homer imitated the poem of Orpheus, for, as Orpheus had begun,
            ‘Iram cane, dea, Cereris frugiferentis,’ so Homer repeated, ‘Iram
            cane, dea, Pelidae Achillis.’ In Justin Martyr, towards the
            beginning]. To the Greek examples, there can be added a psalm of
            David of which St Athanasius makes mention <em>
<del>en</del>
</em> in the Synopsis. It begins <em>Parvus eram</em> [I was small]
            &amp; in the second versicle the royal prophet says, <em>
<del>Manus meae</del>
</em> <em>Manus meae fecerunt organum et digiti mei aptarunt
                psalterium</em> [My hands made an organ and my fingers fashioned
            a psaltery].</p>
</blockquote>
<p><span class="pull-left"></span>Such a passage betrays the scholarly
        practice of collecting <em>topoi</em> (references to places in the texts
        of other authors) about craft practices and about the process by which
        knowledge is made and transmitted. In its remarks about weavers and
        masons, it also displays an unusual consciousness of the processes of
        specialization that go into the making of things, and the last quotation
        from a psalm of David shows a profound appreciation of the work of the
        hand. The entire passage forms a spirited defense of the process of
        making knowledge through long transmission and accumulation, emphasizing
        that “you needed to learn from those who preceded you in order to teach
        to those who come after.”</p>
<p>In these two folios, then, we seem to have a scholar-author who can be
        compared to Quiccheberg, and who had the ultimate aim of publishing a
        collection of recipes, entitled “La Boutique” (The Workshop). Unlike
        Quiccheberg’s <em>Inscriptiones</em>, however, the author-practitioner’s
        book could not have been composed in Latin because he apparently had a
        somewhat shaky grasp of Latin and his reading of Herodotus only
        progressed as far as page five.<a class="footnote-ref" href="#fn59" id="fnref59" role="doc-noteref"><sup>59</sup></a> If this collection of <em>choses
            diverses</em> (diverse things) formed an early draft of a collection
        of technical recipes or a how-to text entitled <em>The Workshop</em>,
        this would explain the seemingly scholarly prefatory material in the
        entries entitled <em>Pour la boutique</em> alongside the overwhelmingly
        practical nature of the rest of the manuscript.</p>
<p>And yet, questions remain about how and why a scholar who provides such a
        fulsome list of <em>auctoritates</em> as that just quoted would record
        these 167 folios of recipes with such a lack of stylistic ambition and
        virtually no mention of the textual sources or the authors who treated
        such subjects.<a class="footnote-ref" href="#fn60" id="fnref60" role="doc-noteref"><sup>60</sup></a> The genre of the technical
        recipe collection, what has often been called the “how-to text,” may
        shed further light on these questions.</p>
<h2 id="how-to-texts">
<strong>How-to Texts</strong>
</h2>
<p>If the ultimate aim of Ms. Fr. 640 was a publication-ready how-to text,
        then, given the repetitive, apparently disorganized, and often
        contradictory content, it seems fair to say that the author-practitioner
        had not progressed very far toward his goal. Whether this was indeed his
        aim, or the text was instead a kind of how-to commonplace book for the
        author-practitioner’s use alone, the manuscript can be compared to other
        kinds of technical writing (another name for how-to literature).</p>
<p>Ms. Fr. 640 is just one of a number of technical texts that appear from
        about 1400, when many types of craftspeople began to write down their
        techniques.<a class="footnote-ref" href="#fn61" id="fnref61" role="doc-noteref"><sup>61</sup></a> Before this, books of practice
        (which existed from ancient times) were almost exclusively written by
        individuals from the scholarly world who only sometimes were informed by
        contact with actual makers. In contrast, around 1400, artisans
        themselves took up the pen, including metalworkers, painters, gunpowder
        makers, ships’ pilots, fortification builders, masons, mariners, and
        dancing masters, among many others. Some artisan-authors are well-known,
        such as the goldsmith and celebrated sculptor of the Florentine
        Baptistery doors, Lorenzo Ghiberti (1378?–1455), whose manuscript “I
        Commentarii” assimilated portions of antique authorities—in particular,
        Pliny and Vitruvius—as well as medieval optical theory transmitted from
        Arabic into Latin, to provide a history of the arts and a theory of
        artistic practice.<a class="footnote-ref" href="#fn62" id="fnref62" role="doc-noteref"><sup>62</sup></a> Painter-turned-polymath Leonardo
        da Vinci (1452–1519), who trained in the workshop of Andrea di Cione,
        known as Verrocchio (1435–1488), sought to engage on an equal footing
        with the literati in philosophical debates of his day. In contrast to
        his master Verrocchio, however, who philosophized only in his works of
        art,<a class="footnote-ref" href="#fn63" id="fnref63" role="doc-noteref"><sup>63</sup></a> Leonardo put his ideas down in
        words on paper in vast quantities. While none of Leonardo’s writings
        appeared in print during his lifetime, the nineteen-year younger
        Albrecht Dürer (1471–1528), working in Nuremberg at the heart of the
        printing industry in the German lands, set up a printing press to
        publish his own prints and books on architecture, perspective, and human
        proportions. Benvenuto Cellini’s (1500–1571) <em>Trattati
            dell’Oreficeria e della scultura</em> (1568), and his autobiography
        (unpublished until the nineteenth century) helped make the name of this
        exceptional goldsmith. Somewhat less renowned, perhaps, is Bernard
        Palissy (1510–1589), French surveyor and glass-painter, best known as a
        potter, who published two extraordinary texts, <em>Recepte véritable par
            laquelle tous les hommes de la France pourront apprendre à
            multiplier et augmenter leurs thrésors</em> (“True Recipe by which
        all the men of France can multiply and increase their treasure”) in
        1563, and <em>Discours admirables</em> <em>de la nature des eaux et
            fontaines, tant naturelles qu’artificielles, des métaux, des sels et
            salines, des pierres, des terres, du feu et des émaux</em>
        (“Admirable Discourses on the nature of waters and fountains, natural
        and artificial, of metals, of salts, of stones, earths, fire, and
        enamels/glazes”) in 1580.<a class="footnote-ref" href="#fn64" id="fnref64" role="doc-noteref"><sup>64</sup></a> In both books, Palissy made
        clear his thoroughly physical labor in engaging with nature and
        producing objects, but this labor, he claimed, gave him authority to
        philosophize about natural processes. Unlike other artisan-authors in
        this period, Palissy lays bare, in his antagonistic dialogues between
        personified <em>Theorique</em> (Theory) and <em>Practique</em>
        (Practice), the social and intellectual tensions that existed between
        practitioners and scholars, and between those who represented their
        knowledge as higher-order theory and those who were increasingly
        regarded as mere rote laborers.<a class="footnote-ref" href="#fn65" id="fnref65" role="doc-noteref"><sup>65</sup></a> These are just a few of the most
        famous of artisans who turned to writing in the course of the fifteenth
        and sixteenth centuries.</p>
<p>This rather sudden onset of artisanal self-consciousness and
        self-assertion took place in the context both of greater literacy among
        urban artisans (especially those, like goldsmiths, at the top of the
        guild hierarchy), and of increasingly powerful territorial rulers who
        needed artisans for war technologies, for the building and outfitting of
        ships for trade, and for the display of political and cultural power in
        the rulers’ new seats of governance in urban courts.<a class="footnote-ref" href="#fn66" id="fnref66" role="doc-noteref"><sup>66</sup></a> As cannons and other new types
        of gunpowder weaponry came into use in Europe, practitioners responded
        to the rapidly changing war technologies by writing texts to advertise
        their expertise. These include an anonymous work on gunpowder, the
        <em>Feuerwerkbuch,</em> first written down in the first decades of the
        fifteenth century, but not printed until 1529,<a class="footnote-ref" href="#fn67" id="fnref67" role="doc-noteref"><sup>67</sup></a> and gunners’ treatises, such as
        those cited by Pascal Brioist in his essay in this Edition.</p>
<p>Self-conscious artisans-turned-authors, such as the Sienese Mariano di
        Jacopo, called Il Taccola, wrote about siege engines and guns in <em>De
            Ingeneis</em> (1433) and <em>De Machinis</em> (1449), and Francesco
        di Giorgio Martini (1439–1501), a painter trained in Siena who wrote two
        treatises between the 1470s and 90s on architecture, engineering, and
        military machines. Such author-practitioners began to call themselves
        “engineers” and “architects,” neither of which was a recognized trade at
        the time, but they claimed that, given their literary abilities, they
        had an overview—even a “theoretical” perspective—that the common artisan
        did not, and thus they merited this new title. Many of these new
        author-engineers aimed to “reduce into art” the many different
        activities and realms of expertise that made up the realm of an
        engineer’s purview. Hélène Vérin argues that these writings represent a
        reform of <em>method</em>, based on the assumption that writing down
        technical processes and “reducing” the arts into a single method, as
        many humanists, architects, and engineers attempted, would produce new
        abilities, including quicker intuition and oversight of practical
        techniques. Their authors also promised that such texts would give new
        insight into methods of acquiring and, particularly, of putting into
        efficacious use the knowledge gained. This kind of knowledge was crucial
        in realms such as navigation and war, where contingency reigned. In
        these conditions, the ability to identify, seize and exploit the moment
        was of existential importance.<a class="footnote-ref" href="#fn68" id="fnref68" role="doc-noteref"><sup>68</sup></a> Such texts put forward methods
        to produce and transmit knowledge that authors claimed would give
        greater control of the forces at play in the human and natural worlds.
    </p>
<p>All these author-practitioners, trained first in hands-on practice in an
        apprenticeship, practiced what were called “the mechanical arts,”
        working with their hands to produce objects and make a livelihood. Their
        writing signaled a departure from the traditional modes of producing and
        conceptualizing textual knowledge, in which individuals trained in
        schools and universities in the liberal arts (the arts of a <em>homo
            liber</em>—the financially independent and well-born “free”
        citizen), gathered knowledge from the texts of the ancients, seeking to
        interpret, dispute, or to draw out of it general principles. This was
        the work of a trained and reasonable mind, work regarded by most as
        nearly impossible for a person engaged in disfiguring manual work who
        labored under the necessity of the sordid business of making a living.
        Accordingly, the texts of manual workers sometimes contained little else
        than recipes, a form of codified knowledge derived from experience that
        had nothing to do with the learned culture of university scholars.</p>
<p>The trickle of how-to manuscripts penned by practitioners became a flood
        after the invention of the printing press in the 1450s, with technical
        and experiential texts appearing in large numbers by the 1480s and 90s.
        When craft practitioners became authors, they brought into being a new
        genre of “books of the art,” <em>libro dell’arte</em> in Italian, or
        <em>Kunstbüchlein</em> in German, and began to articulate a form of
        knowledge that had not previously had systematic written form. Ambitious
        artists, such as those mentioned above, came to see such texts as
        necessary to demonstrate their individual talents and creativity to
        patrons who might employ them, but in actuality all such texts emerged
        out of the collective production of material and natural knowledge,
        sometimes stretching back for millennia.</p>
<h2 id="ms.-fr.-640-as-a-how-to-text">
<strong>Ms. Fr. 640 as a How-to Text</strong>
</h2>
<p>Ms. Fr. 640 resembles other technical texts: it contains recipes for
        varnishes and pigments similar to those found in the
        <em>Illuminierbuch</em> of Valentin Boltz von Ruffach (first published
        in 1549), or in any of the many collections of recipes for pigments that
        preceded it,<a class="footnote-ref" href="#fn69" id="fnref69" role="doc-noteref"><sup>69</sup></a> but it also includes the sorts
        of instructions for learning to draw and paint that can be found in
        Cennino Cennini’s (ca. 1370–ca. 1440) <em>Libro dell’ Arte</em> of the
        fourteenth century, and in the ever more numerous books on art
        techniques by artists of the sixteenth century.<a class="footnote-ref" href="#fn70" id="fnref70" role="doc-noteref"><sup>70</sup></a> Many of its painting-related and
        varnish entries closely resemble those in the many painting recipes
        collected by Théodore Turquet de Mayerne, discussed in essays by Jenny
        Boulboulle and Martje Stols-Witlox, and Vera Keller in this Edition.<a class="footnote-ref" href="#fn71" id="fnref71" role="doc-noteref"><sup>71</sup></a> The forty medical recipes in Ms.
        Fr. 640 might be found in any number of the collections of recipes, both
        private and published, of the sixteenth century.<a class="footnote-ref" href="#fn72" id="fnref72" role="doc-noteref"><sup>72</sup></a> Ms. Fr. 640 contains recipes for
        acids and for coloring metals like those of the <em>Bergbüchlein</em>,
        <em>Probierbüchlein</em>, and <em>Kunstbüchlein</em> (mining, assaying,
        and general technique books) that were first published in the early
        years of the sixteenth century, especially in the mining towns of the
        German lands.<a class="footnote-ref" href="#fn73" id="fnref73" role="doc-noteref"><sup>73</sup></a> The manuscript’s instructions
        for adjusting and shooting cannon as well as types of cannon shot, can
        be compared to the <em>Feuerwerkbuch</em> that first appeared around
        1400—among the earliest technical writing in Europe—and to artillery
        books of the sixteenth century.<a class="footnote-ref" href="#fn74" id="fnref74" role="doc-noteref"><sup>74</sup></a> In addition, the
        author-practitioner discusses the cultivation of plants and the grafting
        of fruit trees, preservation of foods, medicines for animals,
        observations on silk worms, and other subjects of interest to a
        landholder, and thus can be compared to agricultural treatises by
        Charles Estienne/Jean Liébault and Olivier de Serres.</p>
<p>The entries in Ms. Fr. 640 for dyeing fabrics, cosmetic techniques, and
        making perfumes, as well as recipes for concocting earths and binders
        for making sand molds and for casting, are analogous to those found in
        the <em>Secrets</em> of Alessio Piemontese, which first appeared in
        Italian in 1555 and went through ninety editions in Latin and many
        European vernaculars by the seventeenth century.<a class="footnote-ref" href="#fn75" id="fnref75" role="doc-noteref"><sup>75</sup></a> These anonymous and pseudonymous
        books of secrets began circulating in the Middle Ages but were expanded
        and printed in large numbers from the early years of the sixteenth
        century.<a class="footnote-ref" href="#fn76" id="fnref76" role="doc-noteref"><sup>76</sup></a> Much has been made of the
        secrecy component of these books; indeed, their titles resonate with an
        ideal of esoteric knowledge, but their contents often belie this
        character, as they are composed of quite mundane collections of recipes
        and techniques. They are, in effect, books of techniques, which, while
        practical and useful, also hint at the tacit dimension of much technical
        knowledge. Sleight of hand tricks, taxidermy, the making of artificial
        coral (<i><u>Vid. 3</u></i>), and a plethora of other topics found in
        books of secrets fill many pages of Ms. Fr. 640, and the
        author-practitioner refers to techniques as “secrets” (26 times in the
        manuscript) and “inventions” (five times). Most of the 26 “secrets” in
        Ms. Fr. 640 are techniques to make metals more malleable or flow better
        when liquid, or to make effective molds for metal casting. Others are
        for posing and preparing animals and plants for casting from life,
        including using grain and seeds to replace the eyes of taxidermied
        animals, which the author-practitioner notes in the margin “are of my
        own invention” (<a href="http://edition640.makingandknowing.org/#/folios/144r/f/144r/tl"><u>144r</u></a>).<a class="footnote-ref" href="#fn77" id="fnref77" role="doc-noteref"><sup>77</sup></a> Other secrets include preserving
        flowers and various techniques of painting. All such “secrets” in Ms.
        Fr. 640 are resolutely practical techniques, involving nothing esoteric,
        occult, or spiritual.</p>
<div class="figure-container">
<figure>
<iframe allowfullscreen="" frameborder="0" height="315" src="https://player.vimeo.com/video/384066429" width="560"></iframe>
<figcaption>Vid. 3. <em>Making Coral</em>, The Making and Knowing
                Project, dir. Elisabeth Berry Drago, 2014. The video shows the
                process of making imitation coral in the Making and Knowing Lab,
                following Ms. Fr. 640, fol. 3r, <em>Coral contrefaict</em>
                (Counterfeit coral), <em>Distillations</em>, Chemical Heritage
                Foundation (now Science History Institute), 2014. Public Domain.
            </figcaption>
</figure>
</div>
<p>The author-practitioner’s focus on metal working and his use of the term
        “invention” might bring to mind Benvenuto Cellini’s bid for
        <em>fama</em> and patronage in his <em>Trattati dell’Oreficeria e della
            scultura</em> (1568),<a class="footnote-ref" href="#fn78" id="fnref78" role="doc-noteref"><sup>78</sup></a> but Ms. Fr. 640 displays none of
        the self-conscious claims to personal exceptionalism that fill Cellini’s
        pages. In the same vein, Ms. Fr. 640 does not contain the kind of
        arguments about natural philosophical knowledge and the reform of
        intellectual hierarchy made by Bernard Palissy. Palissy’s explicit,
        self-conscious claims that he is birthing a new method of
        knowledge-making are absent from the 167 folios of practical techniques
        in Ms. Fr. 640, and, while we can see the author-practitioner engaging
        in and arguing for the making of knowledge in the entries entitled
        <em>Pour la boutique</em> (discussed above), these are muted in
        comparison to those of other author-artisans such as Cellini and
        Palissy. Instead, the manuscript resembles most closely anonymous books
        of secrets and collections of processes such as <em>The Jewell House of
            Art and Nature</em> by Hugh Plat. But, here again, Ms. Fr. 640
        diverges from such collections of recipes in several ways: in its
        detail, its constant reference to the writer’s own experiences, its
        seeming lack of formulaic recipes copied from other texts, its extensive
        observations of animal behavior, its quick sketches,<a class="footnote-ref" href="#fn79" id="fnref79" role="doc-noteref"><sup>79</sup></a> and its apparent state as a
        working manuscript. In the molding and casting sections, the author
        records his trials and even reminds himself at times to “Try this”
        (e.g., on fol. <a href="http://edition640.makingandknowing.org/#/folios/131r/f/131r/tl"><u>131r</u></a>).
        The margins surrounding the body texts overflow with the
        author-practitioner’s comments on his trials of various technical
        processes. In view of the proliferation of how-to books and technical
        writing in Europe during the early modern period, the singular nature of
        Ms. Fr. 640 renders it all the more interesting as a primary source,
        for, whether written by a scholar or an artisan, it forms much more than
        a prescription of procedure, or a collection of recipes; it is also a
        rich record of workshop processes and attitudes toward the material
        world.</p>
<h2 id="new-modes-of-knowing">
<strong>New Modes of Knowing</strong>
</h2>
<p>Perhaps the most important evidence that Ms. Fr. 640 offers to the
        historian of craft and science is that the search for a single
        identity—for an artisan <em>or</em> a scholarly author—is misleading
        because it presents a false dichotomy. In the sixteenth century (and far
        beyond), the background of apprenticeship and handwork in a trade could
        mark the social identity and status of a person for their entire life,
        yet there was at the same time much interaction between such individuals
        with a background in the mechanical arts and those trained in letters at
        university. Literacy in general had grown across Europe from the
        fifteenth century, impelled by the advent of merchants’ schools,
        religious reform, the redesign of books brought about by humanist
        educational reforms, and the market-driven concerns of the printing
        trade, to name only some of the relevant factors. Indeed, by the late
        sixteenth century, the majority of urban artisans—especially those of
        the elite trades—would have been literate, and at least some of them,
        such as Jean Cousin the Younger, mentioned above, attended grammar
        school and even some years of university. Any artisan ambitious to rise
        further needed to master languages, letters, and literature. Authorship
        was the mark of a man of letters, and it could make clear that the
        status of a practitioner of the liberal arts—rather than the
        mechanical—had been achieved.<a class="footnote-ref" href="#fn80" id="fnref80" role="doc-noteref"><sup>80</sup></a></p>
<p>Ms. Fr. 640 thus gives evidence of a crucial social change that resulted
        from the increased interaction between sites of knowing (universities)
        and sites of making (artisanal workshops), but it is also a testament to
        the remarkable growth of interest in practical knowledge among people of
        all levels of society over the course of the period from about 1450
        through the eighteenth century. This burgeoning interest, driven in
        crucial ways by the representation of power at the noble courts of
        Europe, helped create and foster a market for works of practice and
        technical writing.</p>
<p>One of the most important outcomes of the writing down of practice was to
        spur members of the newly founded scientific societies, such as the
        Royal Society of London for Improving Natural Knowledge (fd. 1660) and
        the French <em>Académie royale des sciences</em> (fd. 1666), to seek out
        such technical collections and the artisans who produced them.<a class="footnote-ref" href="#fn81" id="fnref81" role="doc-noteref"><sup>81</sup></a> In the eighteenth century, such
        technical information came to be systematized and rationalized, and ever
        more closely connected to the pursuit of useful natural knowledge,
        culminating in such widely disseminated texts as William Lewis’s
        <em>Philosophical Commerce of Arts Designed as an Attempt to Advance
            Useful Knowledge</em> (London, 1748), as well as Ephraim Chambers’
        <em>Cyclopedia or an universal dictionary of the arts &amp;
            Sciences</em> (2 vols, 1728), Johann Zedler’s <em>Universal
            Lexikon</em> in the 1730s, Abbé Pluche’s <em>Le spectacle de la
            nature</em> (1732–51), the <em>Descriptions des arts et métiers</em>
        (1761–88), and finally the <em>Encyclopédie, ou Dictionnaire raisonné
            des Sciences, des Arts et des Métiers</em> (1751–72) of Denis
        Diderot and Jean le Rond d’Alembert. It is fair to say that none of
        these eighteenth-century collections aimed solely to convey technical
        information, and most of them were not authored by artisans. Instead,
        eighteenth-century practical collections sought to reform existing
        paradigms of knowledge as well as to reinforce structures and
        hierarchies of knowledge-production.</p>
<p>The power and potential of practical knowledge continued to be praised
        and pursued throughout the early modern period, and it contributed
        crucially to the growth of a new form of knowledge we now call the
        natural sciences, characterized by the union of sensory and hands-on
        empirical techniques of making, such as experiment, with aims to make
        not just things, but to produce written and generalizable knowledge
        about the behavior of nature and its causes.<a class="footnote-ref" href="#fn82" id="fnref82" role="doc-noteref"><sup>82</sup></a> As these methods and aims were
        institutionalized by the scientific societies of the seventeenth
        century, the <em>philosophes</em> of the Enlightenment, the new research
        laboratories of nineteenth-century universities, and the
        military-university-industrial complex of the mid-twentieth century, the
        goal remained for modern natural scientists, as it had been for the
        author-practitioner, to manipulate the materials of the natural world to
        produce not only useful objects, but also a type of natural knowledge
        could be replicated and built upon indefinitely.</p>
<h2 id="making-as-knowing">
<strong>Making as Knowing</strong>
</h2>
<p>Ms. Fr. 640 thus shows with clarity that the production of things in an
        artisan’s workshop is not devoid of epistemic activity, for it is a
        process of making knowledge about nature. For an artisan, making always
        involves cognitive processes of knowing, as both the testing and trying
        of non-standard materials to make use of them and comparisons between
        alternative ingredients to gauge their efficacy result in higher order
        and generalizable forms of knowledge. In the period when the anonymous
        author-practitioner wrote down the procedures in Ms. Fr. 640, artisans
        were the experts in the behavior of natural materials and processes—we
        could even say they were the scientists of their day.<a class="footnote-ref" href="#fn83" id="fnref83" role="doc-noteref"><sup>83</sup></a></p>
<p>Especially in the practice of imitating materials, such as the many
        “counterfeit” materials made by the author-practitioner (<i><u>Fig. 13</u></i>), and even in the everyday practice of any artist
        confecting pigments from raw materials, an artisan explores the behavior
        of natural materials by manipulating them to transform their properties,
        and even their nature, in the process of pushing them to mimic other
        materials.<a class="footnote-ref" href="#fn84" id="fnref84" role="doc-noteref"><sup>84</sup></a> In exploring the properties of
        materials, artisans must carefully observe their characteristics and
        behavior. From this, they form categories of material behavior and
        taxonomies of materials themselves, and they use these to hypothesize
        about what materials and processes might work equally well in a given
        situation. Sometimes this process results from the testing of
        non-standard materials, as potters make test pieces to try out new
        glazes; sometimes it results from the lack of familiar materials in a
        new environment, or the necessity of finding a cheaper substitute. Often
        it is through the making of imitation or artificial—even
        counterfeit—materials that this process of trying, assaying,
        experimenting, and innovating occurs. This process of knowledge-making
        informs the artisan’s “material imaginary,” or system of knowledge that
        plays a role in guiding further experimentation with materials and their
        transformation. Although such a knowledge system may not be explicitly
        proclaimed in the text of Ms. Fr. 640, some of the research essays in
        this Edition seek to identify such knowledge systems in the processes
        recorded in the manuscript.<a class="footnote-ref" href="#fn85" id="fnref85" role="doc-noteref"><sup>85</sup></a> Finally, Ms. Fr. 640 shows us
        how such workshop practices as are illuminated in its text can be one
        (perhaps, <em>the</em>) central source for the empiricism of the
        so-called scientific method that was developed over the centuries after
        Ms. Fr. 640 was set down into writing. This method involves close
        observation, experimentation, and hypothesizing, all the everyday
        epistemologies of artisans in their workshops.<a class="footnote-ref" href="#fn86" id="fnref86" role="doc-noteref"><sup>86</sup></a></p>
<div class="figure-container">
<figure>
<img alt="fig. 13" src="https://edition-assets.makingandknowing.org/ann_300_ie_19/184fCsHBwj4f9TctN6I7s0CqKTxsgV-C_.png"/>
<figcaption>Fig. 13. <em>Jaspe contrefaict</em> (Counterfeit
                jasper), fol. 10r. Right: Isabella Lores Chavez reconstructing
                the process for making jasper on fol. 10r, 2016. Left: imitation
                jasper can be compared to naturally-occurring jasper. © Making
                and Knowing Project (<a href="https://creativecommons.org/licenses/by-nc-sa/4.0/"><u>CC
                        BY-NC-SA</u></a>).</figcaption>
</figure>
</div>
<p>For the historian of science, then, how-to texts give essential insight
        into the making of modern science, and for other specialized fields of
        history, such as art history and material culture, they form a vital
        source for historical techniques, information on the material conditions
        of production, and issues of daily life and livelihood.<a class="footnote-ref" href="#fn87" id="fnref87" role="doc-noteref"><sup>87</sup></a> But how-to texts have a much
        broader significance, for they can illuminate important characteristics
        of practical knowledge that are important in knowledge-making in science
        and art, as well as for pedagogy today. How-to texts can never convey
        their full import by writing. They necessitate an additional mode of
        investigation—reconstruction or re-making—which has been used by some
        historians of science, archaeologists, and conservators to answer
        discipline-specific questions.<a class="footnote-ref" href="#fn88" id="fnref88" role="doc-noteref"><sup>88</sup></a> The Making and Knowing Project
        has used how-to texts to spur interdisciplinary collaboration, raise new
        historical questions, and to cross the sciences/humanities divide, as
        well as to train an emerging generation in hands-on learning,<a class="footnote-ref" href="#fn89" id="fnref89" role="doc-noteref"><sup>89</sup></a> to create opportunities in
        humanities and history courses for students to experience laboratory
        experimentation when they might otherwise not, and to give students of
        the sciences a more robust understanding of the history of their
        disciplines and an opportunity to contribute to humanities research.</p>
<p>The essays in this Edition wrestle with all the questions and themes
        surveyed in this essay, and the many makers of this Edition welcome the
        “commerce of letters” from which “rarer secrets” will come from
        “benevolent readers.”</p>
<section class="footnotes footnotes-end-of-document" role="doc-endnotes">
<hr/>
<ol>
<li id="fn1" role="doc-endnote">
<p>Ms. Fr. 640 is available on the BnF’s repository Gallica, <a href="https://gallica.bnf.fr/ark:/12148/btv1b10500001g.r=fr.%20640?rk=150215;2"><u>https://gallica.bnf.fr/ark:/12148/btv1b10500001g.r=fr.%20640?rk=150215;2</u></a>.<a class="footnote-back" href="#fnref1" role="doc-backlink">↩︎</a></p>
</li>
<li id="fn2" role="doc-endnote">
<p>The Making and Knowing Project, <a href="https://www.makingandknowing.org/"><u>https://www.makingandknowing.org/</u></a>.<a class="footnote-back" href="#fnref2" role="doc-backlink">↩︎</a></p>
</li>
<li id="fn3" role="doc-endnote">
<p>The Center for Science and Society at Columbia University, <a href="https://scienceandsociety.columbia.edu/"><u>https://scienceandsociety.columbia.edu/</u></a>.<a class="footnote-back" href="#fnref3" role="doc-backlink">↩︎</a></p>
</li>
<li id="fn4" role="doc-endnote">
<p>Pamela H. Smith, “Making the Edition,” in <em>Secrets of
                        Craft and Nature in Renaissance France. A Digital
                        Critical Edition and English Translation of BnF Ms. Fr.
                        640</em>, ed. Making and Knowing Project, et al. (New
                    York: Making and Knowing Project, 2020), <a href="https://edition640.makingandknowing.org/#/essays/ann_329_ie_19"><u>https://edition640.makingandknowing.org/#/essays/ann_329_ie_19</u></a>.<a class="footnote-back" href="#fnref4" role="doc-backlink">↩︎</a></p>
</li>
<li id="fn5" role="doc-endnote">
<p>For the foundational works on makers’ knowledge, see Pamela
                    H. Smith, <em>The Body of the Artisan</em> (Chicago:
                    University of Chicago Press, 2004), 22, nn 61–62.<a class="footnote-back" href="#fnref5" role="doc-backlink">↩︎</a></p>
</li>
<li id="fn6" role="doc-endnote">
<p>A full account of work on craft and skill cannot be provided
                    here, but some recent writings include Tim Ingold, <em>The
                        Perception of the Environment: Essays in Livelihood,
                        dwelling and skill</em> (London and New York: Routledge,
                    2000) and <em>Making</em> (London and New York: Routledge,
                    2013). See also, Richard Sennett, <em>The Craftsman</em>
                    (New Haven: Yale University Press, 2008); Ann-Sophie
                    Lehmann,“Wedging, Throwing, Dipping and Dragging – How
                    Motions, Tools and Materials Make Art,” <em>Folded
                        Stones</em>, eds. Barbara Baert and Trees de Mits
                    (Institute for Practice-based Research in the Arts: Ghent
                    2009), 41–60; Trevor H. J. Marchand, ed., <em>Making
                        Knowledge: Explorations of the Indissoluble Relation
                        Between Mind, Body and Environment</em> (Chichester:
                    Wiley-Blackwell, 2010); Peter Korn, <em>Why we make things,
                        and why it matters</em> (Boston: David R Godine, 2015);
                    Matthew B. Crawford, <em>Shop Class as Soulcraft: An Inquiry
                        into the Value of Work</em> (New York: Penguin, 2010);
                    and, most recently, Maikel H. G. Kuijpers, <em>An
                        Archaeology of Skill:Metalworking Skill and Material
                        Specialization in Early Bronze Age Central Europe</em>
                    (London and New York: Routledge, 2017). For historical
                    treatments, see Catherine Cardinal, Liliane Hilaire-Pérez,
                    Delphine Spicq, and Marie Thébaud-Sorger, eds., <em>L’Europe
                        technicienne, XVe-XVIIIe</em> <em>siècle</em>, special
                    issue of <em>Artefact. Techniques, histoire et sciences
                        humaines</em>, 4 (2016), and Pamela H. Smith, <em>From Lived Experience to the Written Word: Reconstructing Practical Knowledge in the Early Modern World</em> (Chicago: University of Chicago Press, 2022). See also Maikel H. G.
                    Kuijpers, <em>The Future is Handmade</em>, <a href="https://www.youtube.com/watch?time_continue=424&amp;v=jOMujtoicTk"><u>https://www.youtube.com/watch?time_continue=424&amp;v=jOMujtoicTk</u></a>.<a class="footnote-back" href="#fnref6" role="doc-backlink">↩︎</a></p>
</li>
<li id="fn7" role="doc-endnote">
<p>The text must have been composed after 1579 because a part of
                    an apparently older entry of accounts on fol. 170v contains
                    the dates 1578 and 1579. See also Marc Smith, “Making Ms.
                    Fr. 640,” in <em>Secrets of Craft and Nature in Renaissance
                        France. A Digital Critical Edition and English
                        Translation of BnF Ms. Fr. 640</em>, ed. Making and
                    Knowing Project, et al. (New York: Making and Knowing
                    Project, 2020), <a href="https://edition640.makingandknowing.org/#/essays/ann_326_ie_19"><u>https://edition640.makingandknowing.org/#/essays/ann_326_ie_19</u></a>.<a class="footnote-back" href="#fnref7" role="doc-backlink">↩︎</a></p>
</li>
<li id="fn8" role="doc-endnote">
<p>See Colin Debuiche and Sarah Muñoz, “Le Ms. Fr. 640 et le
                    contexte toulousain,”in <em>Secrets of Craft and Nature in
                        Renaissance France. A Digital Critical Edition and
                        English Translation of BnF Ms. Fr. 640</em>, ed. Making
                    and Knowing Project, et al. (New York: Making and Knowing
                    Project, 2020), <a href="https://edition640.makingandknowing.org/#/essays/ann_312_ie_19"><u>https://edition640.makingandknowing.org/#/essays/ann_312_ie_19</u></a>.<a class="footnote-back" href="#fnref8" role="doc-backlink">↩︎</a></p>
</li>
<li id="fn9" role="doc-endnote">
<p>The binding, stamped and gilded with the arms and device of
                    Philippe de Béthune (1565–1649) indicates that the
                    manuscript was part of the bequest of the Béthunes to the
                    royal library in 1662 (registered by Parlement in 1664).
                    Orthography and various dates within the manuscript reveal
                    that it was composed after 1579 and probably before 1588.
                    The strips of paper glued around the sides of the original
                    leaves of the book and the fact that the watermarks on the
                    endpapers differ from the text block, indicate that the
                    pages were rebound (as does the double set of page numbers).
                    The watermark on the text block is that of the papermaker
                    Nicolas Lebé of Troyes, active ca. 1561–96. For more
                    information, see the essays in this Edition by Marc Smith,
                    by Colin Debuiche, and by Sarah Muñoz.<a class="footnote-back" href="#fnref9" role="doc-backlink">↩︎</a></p>
</li>
<li id="fn10" role="doc-endnote">
<p>See Jonathan Tavares, “Arms and Armor in Ms. Fr. 640,” in
                    <em>Secrets of Craft and Nature in Renaissance France. A
                        Digital Critical Edition and English Translation of BnF
                        Ms. Fr. 640</em>, ed. Making and Knowing Project, et al.
                    (New York: Making and Knowing Project, 2020), <a href="https://edition640.makingandknowing.org/#/essays/ann_308_ie_19"><u>https://edition640.makingandknowing.org/#/essays/ann_308_ie_19</u></a>.<a class="footnote-back" href="#fnref10" role="doc-backlink">↩︎</a></p>
</li>
<li id="fn11" role="doc-endnote">
<p>The section containing many pigment recipes also includes a
                    recipe for eye maladies (fol. <a href="http://edition640.makingandknowing.org/#/folios/79r/f/79r/tl"><u>79r</u></a>),
                    and the section that includes many metals entries contains a
                    recipe to counteract the effects of metal vapors (fols. <a href="http://edition640.makingandknowing.org/#/folios/79v/f/79v/tl"><u>79v</u></a>,
                    <a href="http://edition640.makingandknowing.org/#/folios/123v/f/123v/tl"><u>123v</u></a>).<a class="footnote-back" href="#fnref11" role="doc-backlink">↩︎</a></p>
</li>
<li id="fn12" role="doc-endnote">
<p>Clément Godbarge, “The Manuscript Seen from Afar: A
                    Computational Approach to Ms. Fr. 640,” in <em>Secrets of
                        Craft and Nature in Renaissance France. A Digital
                        Critical Edition and English Translation of BnF Ms. Fr.
                        640</em>, ed. Making and Knowing Project, et al. (New
                    York: Making and Knowing Project, 2020), <a href="https://edition640.makingandknowing.org/#/essays/ann_301_ie_19"><u>https://edition640.makingandknowing.org/#/essays/ann_301_ie_19</u></a>.<a class="footnote-back" href="#fnref12" role="doc-backlink">↩︎</a></p>
</li>
<li id="fn13" role="doc-endnote">
<p>The list of five titles on fol. 170v in a script different
                    than the main version of Hand A appears to continue with one
                    more title on fol. 1r (<em>Aquatilium animalium
                        historiae</em>. The rest of the authors and titles on
                    fol. 1r are in the main script of the author-practitioner’s
                    Hand A. For more information, see Smith, “Making Ms. Fr.
                    640,” <a href="https://edition640.makingandknowing.org/#/essays/ann_326_ie_19"><u>https://edition640.makingandknowing.org/#/essays/ann_326_ie_19</u></a>,
                    and Alexis Hagadorn, “The Physical Construction of Ms. Fr.
                    640,” in <em>Secrets of Craft and Nature in Renaissance
                        France. A Digital Critical Edition and English
                        Translation of BnF Ms. Fr. 640</em>, ed. Making and
                    Knowing Project, et al. (New York: Making and Knowing
                    Project, 2020), <a href="https://edition640.makingandknowing.org/#/essays/ann_328_ie_19"><u>https://edition640.makingandknowing.org/#/essays/ann_328_ie_19</u></a>.<a class="footnote-back" href="#fnref13" role="doc-backlink">↩︎</a></p>
</li>
<li id="fn14" role="doc-endnote">
<p>This is also indicated by the fact that the older of the two
                    numbering systems of the manuscript folios begins on fol.
                    3r. See below.<a class="footnote-back" href="#fnref14" role="doc-backlink">↩︎</a></p>
</li>
<li id="fn15" role="doc-endnote">
<p>Lines and words that were obscured by the paper strips were
                    encoded with a &lt;ups&gt; tag.<a class="footnote-back" href="#fnref15" role="doc-backlink">↩︎</a></p>
</li>
<li id="fn16" role="doc-endnote">
<p>See Doris Oltrogge, “Collectors and Practitioners of
                    Technical Knowledge: A Comparison of Wolfgang Sedelius and
                    the Author-Practitioner of BnF Ms. Fr. 640,” in <em>Secrets
                        of Craft and Nature in Renaissance France. A Digital
                        Critical Edition and English Translation of BnF Ms. Fr.
                        640</em>, ed. Making and Knowing Project, et al. (New
                    York: Making and Knowing Project, 2020), <a href="https://edition640.makingandknowing.org/#/essays/ann_323_ie_19"><u>https://edition640.makingandknowing.org/#/essays/ann_323_ie_19</u></a>;
                    Jenny Boulboullé and Maartje Stols-Witlox, “Working (with)
                    the <em>Corps</em>: The Body of Sands, Colors and Varnishes
                    in Ms. Fr. 640,” in <em>Secrets of Craft and Nature in
                        Renaissance France. A Digital Critical Edition and
                        English Translation of BnF Ms. Fr. 640</em>, ed. Making
                    and Knowing Project, et al. (New York: Making and Knowing
                    Project, 2020), <a href="https://edition640.makingandknowing.org/#/essays/ann_307_ie_19"><u>https://edition640.makingandknowing.org/#/essays/ann_307_ie_19</u></a>;
                    and Vera Keller, “‘Everything depends upon the trial (<em>Le
                        tout gist à l’essay</em>)’: Four Manuscripts between the
                    Recipe and the Experimental Essay,” in <em>Secrets of Craft
                        and Nature in Renaissance France. A Digital Critical
                        Edition and English Translation of BnF Ms. Fr. 640</em>,
                    ed. Making and Knowing Project, et al. (New York: Making and
                    Knowing Project, 2020), <a href="https://edition640.makingandknowing.org/#/essays/ann_320_ie_19"><u>https://edition640.makingandknowing.org/#/essays/ann_320_ie_19</u></a>.<a class="footnote-back" href="#fnref16" role="doc-backlink">↩︎</a></p>
</li>
<li id="fn17" role="doc-endnote">
<p>Five different hands appear in the manuscript, three of which
                    appear in only one entry: Hand A = Author; Hand A’ =
                    supercursive of Author, 2v, 157v, 161r; Hand B: 9v; Hand C
                    20r; Hand D 57r–58r, 73r–79v; Hand E 170v. See Marc Smith,
                    “Making Ms. Fr. 640,” <a href="https://edition640.makingandknowing.org/#/essays/ann_326_ie_19"><u>https://edition640.makingandknowing.org/#/essays/ann_326_ie_19</u></a>.<a class="footnote-back" href="#fnref17" role="doc-backlink">↩︎</a></p>
</li>
<li id="fn18" role="doc-endnote">
<p>See Ann-Sophie Barwich, “Sleight of Hand Tricks,” in
                    <em>Secrets of Craft and Nature in Renaissance France. A
                        Digital Critical Edition and English Translation of BnF
                        Ms. Fr. 640</em>, ed. Making and Knowing Project, et al.
                    (New York: Making and Knowing Project, 2020), <a href="https://edition640.makingandknowing.org/#/essays/ann_043_sp_16"><u>https://edition640.makingandknowing.org/#/essays/ann_043_sp_16</u></a>.<a class="footnote-back" href="#fnref18" role="doc-backlink">↩︎</a></p>
</li>
<li id="fn19" role="doc-endnote">
<p>See Olivia Clemens, “Sulfuric Acid for the Scribe,” in
                    <em>Secrets of Craft and Nature in Renaissance France. A
                        Digital Critical Edition and English Translation of BnF
                        Ms. Fr. 640</em>, ed. Making and Knowing Project, et al.
                    (New York: Making and Knowing Project, 2020), <a href="https://edition640.makingandknowing.org/#/essays/ann_044_sp_16"><u>https://edition640.makingandknowing.org/#/essays/ann_044_sp_16</u></a>.<a class="footnote-back" href="#fnref19" role="doc-backlink">↩︎</a></p>
</li>
<li id="fn20" role="doc-endnote">
<p>The identifiable sources mentioned in the text of the ms.
                    are, fol. <a href="http://edition640.makingandknowing.org/#/folios/35v/f/35v/tl"><u>35v</u></a>,
                    where “See Mathiol.” is placed at the end of the
                    observation, presumably referring to Pietro Andrea
                    Mattioli’s commentaries on Dioscorides, and fol. <a href="http://edition640.makingandknowing.org/#/folios/53v/f/53v/tl"><u>53v</u></a>,
                    where “See <em>Hieronymus Vida Albensis ep{iscop}us de <del>
                            b</del> cremonensis scripsit carmine de bombicum
                        natura</em>” is added in the margin. On 5v, Ptolemy and
                    Archimedes are mentioned in relation to concave mirrors,
                    and, on fol. <a href="http://edition640.makingandknowing.org/#/folios/119v/f/119v/tl"><u>119v</u></a>
                    “Gesnerus de lapidibus,” which could be any of the editions
                    of the several editions of Conrad Gessner’s <em>Ortus
                        sanitatis de herbis et plantis. De animalibus et
                        reptilibus. De avibus et volatilibus, de piscibus et
                        natatilibus, de lapidibus, de urinis et earum speciebus
                        tabula medicinalis cum directorio generali per omnes
                        tractatus</em> (Strasbourg, Johann I Prüß, 1507).<a class="footnote-back" href="#fnref20" role="doc-backlink">↩︎</a></p>
</li>
<li id="fn21" role="doc-endnote">
<p>See Debuiche and Muñoz, “Le Ms. Fr. 640 et le contexte
                    toulousain,” <a href="https://edition640.makingandknowing.org/#/essays/ann_312_ie_19"><u>https://edition640.makingandknowing.org/#/essays/ann_312_ie_19</u></a>.<a class="footnote-back" href="#fnref21" role="doc-backlink">↩︎</a></p>
</li>
<li id="fn22" role="doc-endnote">
<p>See Debuiche and Muñoz, “Le Ms. Fr. 640 et le contexte
                    toulousain,” <a href="https://edition640.makingandknowing.org/#/essays/ann_312_ie_19"><u>https://edition640.makingandknowing.org/#/essays/ann_312_ie_19</u></a>.
                    Nicolas Cousté and Jean Cousin worked together on Charles
                    IX’s royal entry into Sens in 1563. Several entries in the
                    manuscript are for materials that would have been used in
                    the ephemeral artworks of such an entry. See Guy-Michel
                    Leproux, “Quelques éclairages sur la vie et la carrière de
                    Jean Cousin le jeune,” <em>Documents d’histoire parisienne,
                        12</em> (2011): 23–40, 37. The Cousté and Cousins were
                    related by marriage. See Agnès Faure, “Mythes et fictions en
                    histoire de l’art: histoire de la réception de l’image de
                    Jean Cousin et étude critique des interprétations de l’Eva
                    prima Pandora” (Art et histoire de l’art, Université Michel
                    de Montaigne – Bordeaux III, 2013), 124 (<a href="https://tel.archives-ouvertes.fr/tel-00994497/document">https://tel.archives-ouvertes.fr/tel-00994497/document</a>).<a class="footnote-back" href="#fnref22" role="doc-backlink">↩︎</a></p>
</li>
<li id="fn23" role="doc-endnote">
<p>He mentions Toulouse, Puy-David (Pech-David), Comminges,
                    Aurignac, Carcassonne, Foix, and the Albigeois. See Debuiche and Muñoz,“Le Ms. Fr. 640 et le contexte
                    toulousain,” <a href="https://edition640.makingandknowing.org/#/essays/ann_312_ie_19"><u>https://edition640.makingandknowing.org/#/essays/ann_312_ie_19</u></a> and Pascal Julien and Pamela H. Smith, "Toulouse Sand," in <em>Secrets of Craft and Nature in Renaissance
                        France. A Digital Critical Edition and English
                        Translation of BnF Ms. Fr. 640</em>, ed. Making and
                    Knowing Project, et al. (New York: Making and Knowing
                    Project, 2020), <a href="https://edition640.makingandknowing.org/#/essays/ann_503_ad_20"><u>https://edition640.makingandknowing.org/#/essays/ann_503_ad_20</u></a>.<a class="footnote-back" href="#fnref23" role="doc-backlink">↩︎</a></p>
</li>
<li id="fn24" role="doc-endnote">
<p>This section draws in part on previous publications,
                    including Pamela H. Smith and Tonny Beentjes, “Nature and
                    Art, Making and Knowing: Reconstructing Sixteenth-Century
                    Life-Casting Techniques,” <em>Renaissance Quarterly</em> 63
                    (2010): 128–79; Pamela H. Smith, “In the Workshop of
                    History: Making, Writing, and Meaning,” <em>West 86th: A
                        Journal of Decorative Arts, Design History, and Material
                        Culture</em>, <em>19</em> (2012): 4–31; Tonny Beentjes
                    and Pamela H. Smith, “Sixteenth-century life-casting
                    techniques: experimental reconstructions based on a
                    preserved manuscript,” <em>The Renaissance Workshop</em>,
                    ed. by David Saunders, Marika Spring, and Andrew Meek
                    (London: Archetype Publications, 2013), 144–51; Pamela H.
                    Smith, “Making Things: Techniques and books in early modern
                    Europe,” <em>Things</em>, Paula Findlen, ed. (London and New
                    York: Routledge, 2013), 173–203; Donna Bilak, Jenny
                    Boulboullé, Joel Klein, Pamela H. Smith, “The Making and
                    Knowing Project—Reflections, Methods, and New Directions,”
                    in <em>New Directions in Making and Knowing</em>, a special
                    issue of <em>West 86th: A Journal of Decorative Arts, Design
                        History, and Material Culture</em>, <em>23.1</em>
                    (2016): 35–55; Pamela H. Smith and the Making and Knowing
                    Project, “Historians in the Laboratory: Reconstruction of
                    Renaissance Art and Technology in the Making and Knowing
                    Project,” <em>Art History</em>, special issue on Art and
                    Technology, 39.2 (2016): 210–233; Pamela H. Smith, Tianna
                    Uchacz, Sophie Pitman, Tillmann Taape, and Colin Debuiche,
                    “The Matter of Ephemeral Art: Craft, Spectacle, and Power in
                    Early Modern Europe,” <em>Renaissance Quarterly</em> 73.1
                    (2020): 1-54.<a class="footnote-back" href="#fnref24" role="doc-backlink">↩︎</a></p>
</li>
<li id="fn25" role="doc-endnote">
<p>See Emily Boyd, Jef Palframan, and Pamela H. Smith, “Making
                    Gold Run for Casting,” in <em>Secrets of Craft and Nature in
                        Renaissance France. A Digital Critical Edition and
                        English Translation of BnF Ms. Fr. 640</em>, ed. Making
                    and Knowing Project et al.(New York: Making and Knowing
                    Project, 2020), <a href="https://edition640.makingandknowing.org/#/essays/ann_505_ad_20"><u>https://edition640.makingandknowing.org/#/essays/ann_505_ad_20</u></a>.<a class="footnote-back" href="#fnref25" role="doc-backlink">↩︎</a></p>
</li>
<li id="fn26" role="doc-endnote">
<p>Kathryn Kremnitzer, Siddhartha Shah, and Pamela H. Smith,
                    “Gemstones and Imitation,” in <em>Secrets of Craft and
                        Nature in Renaissance France. A Digital Critical Edition
                        and English Translation of BnF Ms. Fr. 640</em>, ed.
                    Making and Knowing Project, et al. (New York: Making and
                    Knowing Project, 2020), <a href="https://edition640.makingandknowing.org/#/essays/ann_029_fa_15"><u>https://edition640.makingandknowing.org/#/essays/ann_029_fa_15</u></a>.<a class="footnote-back" href="#fnref26" role="doc-backlink">↩︎</a></p>
</li>
<li id="fn27" role="doc-endnote">
<p>A comparison between Ms. Fr. 640 and master goldsmith
                    Cellini’s <em>Trattati dell’ Oreficeria e della
                        scultura</em> (completed by 1565, published 1568) is
                    instructive: Cellini gives firsthand accounts of making
                    objects ranging from jewelers’ work such as seals and
                    jewelry to goldsmiths’ work such as vessels and sculpture,
                    as well as the unusual (for a goldsmith) work of larger than
                    life bronze statuary. Ms. Fr. 640 describes the making of
                    portrait medals, a few references to his seemingly larger
                    sculpture, casting small objects from life, a few details of
                    jewelry making, but nothing about vessels.<a class="footnote-back" href="#fnref27" role="doc-backlink">↩︎</a></p>
</li>
<li id="fn28" role="doc-endnote">
<p>Michèle Bimbenet-Privat, <em>Les Orfèvres parisiens de la
                        Renaissance (1506–1620)</em> (Paris, 1992), 53.<a class="footnote-back" href="#fnref28" role="doc-backlink">↩︎</a></p>
</li>
<li id="fn29" role="doc-endnote">
<p>Benvenuto Cellini, <em>Traktate über die Goldschmiedekunst
                        und die Bildhauerei (I Trattati dell’ Oreficeria e della
                        scultura di Benvenuto Cellini)</em>, ed. Erhard Brepohl.
                    Trans. Ruth Fröhlich and Max Fröhlich (Cologne, 2005), 103
                    (bk. 1, chap. 13).<a class="footnote-back" href="#fnref29" role="doc-backlink">↩︎</a></p>
</li>
<li id="fn30" role="doc-endnote">
<p>Sarah Muñoz, “Toulouse Goldsmithing Manuscript,” in
                    <em>Secrets of Craft and Nature in Renaissance France. A
                        Digital Critical Edition and English Translation of BnF
                        Ms. Fr. 640</em>, ed. Making and Knowing Project, et al.
                    (New York: Making and Knowing Project, 2020), <a href="https://edition640.makingandknowing.org/#/essays/ann_315_ie_19"><u>https://edition640.makingandknowing.org/#/essays/ann_315_ie_19</u></a>;
                    Colin Debuiche, “Raymond Masse, marchand-orfèvre” in
                    <em>Secrets of Craft and Nature in Renaissance France. A
                        Digital Critical Edition and English Translation of BnF
                        Ms. Fr. 640</em>, ed. Making and Knowing Project, et al.
                    (New York: Making and Knowing Project, 2020), <a href="https://edition640.makingandknowing.org/#/essays/ann_313_ie_19"><u>https://edition640.makingandknowing.org/#/essays/ann_313_ie_19</u></a>.
                    See also, Sarah Muñoz and Colin Debuiche, “Artisans of
                    Toulouse,” in <em>Secrets of Craft and Nature in Renaissance
                        France. A Digital Critical Edition and English
                        Translation of BnF Ms. Fr. 640</em>, ed. Making and
                    Knowing Project, et al. (New York: Making and Knowing
<<<<<<< HEAD
                    Project, 2020), <a href="https://edition640.makingandknowing.org/#/essays/ann_332_ie_19"><u>https://edition640.makingandknowing.org/#/essays/ann_332_ie_19</u></a>.<a class="footnote-back" href="#fnref30" role="doc-backlink">↩︎</a></p>
</li>
<li id="fn31" role="doc-endnote">
<p>Le Bourgeoys’ manuscript is forthcoming, edited by Guy-Michel
                    Leproux, Audrey Nassieu-Maupas and Elisabeth Pillet. My
                    thanks to Soersha Dyon for this information.<a class="footnote-back" href="#fnref31" role="doc-backlink">↩︎</a></p>
</li>
<li id="fn32" role="doc-endnote">
<p>Geneviève Bresc-Bautier, “Jean Séjourné, sculpteur-fontainier
=======
                    Project, 2020), <a
                       href="https://edition640.makingandknowing.org/#/essays/ann_332_ie_19"><u>https://edition640.makingandknowing.org/#/essays/ann_332_ie_19</u></a>.<a
                       href="#fnref30"
                       class="footnote-back"
                       role="doc-backlink">↩︎</a></p>
            </li>
            <li id="fn31"
                role="doc-endnote">
                <p>Le Bourgeoys’ manuscript has since been treated in <em>Les Cinq livres de Marin Le Bourgeois</em>, edited by Guy-Michel Leproux, Audrey Nassieu Maupas, Élisabeth Pillet (Paris: Institut d'histoire de Paris, 2020). My thanks to Soersha Dyon for this information.<a
                       href="#fnref31"
                       class="footnote-back"
                       role="doc-backlink">↩︎</a></p>
            </li>
            <li id="fn32"
                role="doc-endnote">
                <p>Geneviève Bresc-Bautier, “Jean Séjourné, sculpteur-fontainier
>>>>>>> 9e6ef410
                    d’Henri IV, mort au Louvre en 1614,” <em>Bulletin de la
                        Societé Nationale des Antiquaires de France</em> (Paris,
                    Édition-Diffusion de Boccard, 1990): 140–56, pp. 149–150.<a class="footnote-back" href="#fnref32" role="doc-backlink">↩︎</a></p>
</li>
<li id="fn33" role="doc-endnote">
<p>See Erma Hermens, “Court Workshops and Statecraft as Sites for Artisanal Knowledge Production and Exchange,” in <em>Secrets of Craft
                        and Nature in Renaissance France. A Digital Critical
                        Edition and English Translation of BnF Ms. Fr. 640</em>,
                    ed. Making and Knowing Project, et al. (New York: Making and
                    Knowing Project, 2020), <a href="https://edition640.makingandknowing.org/#/essays/ann_319_ie_19"><u>https://edition640.makingandknowing.org/#/essays/ann_319_ie_19</u></a>.
                    See also, Erma Hermens, “The <em>botteghe degli
                        artisti:</em> Artistic Enterprise at the della Rovere
                    and Medici Courts in the Late Sixteenth Century,” in <em>The
                        Renaissance Workshop</em>, ed. David Saunders, Marika
                    Spring and Andrew Meek (London: Archetype, 2013), 105–113,
                    and Fanny Kieffer, “The Laboratories of Art and Alchemy at
                    the Uffizi Gallery in Renaissance Florence: Some Material
                    Aspects,” in <em>Laboratories of Art: Alchemy and Art
                        Technology from Antiquity to the 18<sup>th</sup>
                        century,</em> ed. Sven Dupré (New York: Springer, 2014).
                    105–127.<a class="footnote-back" href="#fnref33" role="doc-backlink">↩︎</a></p>
</li>
<li id="fn34" role="doc-endnote">
<p>See Smith et al., “The Matter of Ephemeral Art.”<a class="footnote-back" href="#fnref34" role="doc-backlink">↩︎</a></p>
</li>
<li id="fn35" role="doc-endnote">
<p>Pascal Brioist, “Artillery in 1590s France,” in <em>Secrets
                        of Craft and Nature in Renaissance France. A Digital
                        Critical Edition and English Translation of BnF Ms. Fr.
                        640</em>, ed. Making and Knowing Project, et al. (New
                    York: Making and Knowing Project, 2020), <a href="https://edition640.makingandknowing.org/#/essays/ann_309_ie_19"><u>https://edition640.makingandknowing.org/#/essays/ann_309_ie_19</u></a>.<a class="footnote-back" href="#fnref35" role="doc-backlink">↩︎</a></p>
</li>
<li id="fn36" role="doc-endnote">
<p>Vicky J. Avery, “State and Private Bronze Foundries in
                    Cinquecento Venice: New Light on the Alberghetti and di
                    Conti Workshops,” 240–275, in Peta Motture, ed., <em>Large
                        Bronzes in the Renaissance</em>, Studies in the History
                    of Art, 64, <em>Center for Advanced Study in the Visual
                        Arts, Symposium Papers XLI</em>, National Gallery of
                    Art, Washington (New Haven and London: Yale University
                    Press, 2003), 241–2. In the fifteenth century, Jehan Barbet,
                    a founder in Royal Artillery in Lyon, also cast sculpture.
                    Geneviève Bresc-Bautier (Louvre), “Parisian Casters in the
                    Sixteenth Century,” 94–113, in Peta Motture, ed., <em>Large
                        Bronzes in the Renaissance</em>, Studies in the History
                    of Art, 64, <em>Center for Advanced Study in the Visual
                        Arts, Symposium Papers XLI</em>, National Gallery of
                    Art, Washington (New Haven and London: Yale University
                    Press, 2003), 95.<a class="footnote-back" href="#fnref36" role="doc-backlink">↩︎</a></p>
</li>
<li id="fn37" role="doc-endnote">
<p>See Sarah Muñoz, “Barthélémy Fraysse and the
                    Author-Practitioner of Ms. Fr. 640” in <em>Secrets of Craft
                        and Nature in Renaissance France. A Digital Critical
                        Edition and English Translation of BnF Ms. Fr. 640</em>,
                    ed. Making and Knowing Project, et al. (New York: Making and
                    Knowing Project, 2020), <a href="https://edition640.makingandknowing.org/#/essays/ann_317_ie_19"><u>https://edition640.makingandknowing.org/#/essays/ann_317_ie_19</u></a>,
                    and Rozemarijn Landsman and Jonah Rowen, “Creating Original
                    Patterns for Casting” in <em>Secrets of Craft and Nature in
                        Renaissance France. A Digital Critical Edition and
                        English Translation of BnF Ms. Fr. 640</em>, ed. Making
                    and Knowing Project, et al. (New York: Making and Knowing
                    Project, 2020), <a href="https://edition640.makingandknowing.org/#/essays/ann_004_fa_14"><u>https://edition640.makingandknowing.org/#/essays/ann_004_fa_14</u></a>.<a class="footnote-back" href="#fnref37" role="doc-backlink">↩︎</a></p>
</li>
<li id="fn38" role="doc-endnote">
<p>See Tianna Uchacz, “The Spaces of Artisanal Experiment and
                    Inquiry,” in <em>Secrets of Craft and Nature in Renaissance
                        France. A Digital Critical Edition and English
                        Translation of BnF Ms. Fr. 640</em>, ed. Making and
                    Knowing Project, et al. (New York: Making and Knowing
                    Project, 2020), <a href="https://edition640.makingandknowing.org/#/essays/ann_304_ie_19"><u>https://edition640.makingandknowing.org/#/essays/ann_304_ie_19</u></a>.<a class="footnote-back" href="#fnref38" role="doc-backlink">↩︎</a></p>
</li>
<li id="fn39" role="doc-endnote">
<p>See Sofia Gans, “Circulation of Knowledge in Europe,” in
                    <em>Secrets of Craft and Nature in Renaissance France. A
                        Digital Critical Edition and English Translation of BnF
                        Ms. Fr. 640</em>, ed. Making and Knowing Project, et al.
                    (New York: Making and Knowing Project, 2020), <a href="https://edition640.makingandknowing.org/#/essays/ann_018_sp_15"><u>https://edition640.makingandknowing.org/#/essays/ann_018_sp_15</u></a>.<a class="footnote-back" href="#fnref39" role="doc-backlink">↩︎</a></p>
</li>
<li id="fn40" role="doc-endnote">
<p>See Pamela H. Smith, “Collecting Nature and Art: Artisans and
                    Knowledge in the <em>Kunstkammer,”</em> in <em>Engaging With
                        Nature: Essays on the Natural World in Medieval and
                        Early Modern Europe</em>, ed. Barbara Hannawalt and Lisa
                    Kiser (University of Notre Dame Press, 2008), 115–136. For
                    more on the audience of how-to texts, see Smith, <em>From
                        Lived Experience to the Written Word</em>.<a class="footnote-back" href="#fnref40" role="doc-backlink">↩︎</a></p>
</li>
<li id="fn41" role="doc-endnote">
<p>Study of the <em>Kunstkammer</em> began with Julius von
                    Schlosser, <em>Die Kunst- und Wunderkammern der
                        Spätrenaissance</em>, 1908; reprint edition: 2 vols.
                    (Braunschweig: Klinkhardt und Biermann, 1978), and increased
                    dramatically, especially after the publication of Oliver
                    Impey and Arthur Macgregor, eds., <em>The Origins of
                        Museums: The Cabinet of Curiosities in Sixteenth- and
                        Seventeenth-Century Europe</em> (Oxford: Clarendon
                    Press, 1985), and the founding of the <em>Journal of the
                        History of Collections</em> in 1989. For a useful
                    introduction, see Thomas DaCosta Kaufmann, “From Mastery of
                    the World to Mastery of Nature: The <em>Kunstkammer</em>,
                    Politics, and Science,” in Thomas DaCosta Kaufmann, <em>The
                        Mastery of Nature: Aspects of Art, Science, and Humanism
                        in the Renaissance</em> (Princeton, NJ: Princeton
                    University Press, 1993); Martin Kemp, “‘Wrought by No
                    Artist’s Hand’: The Natural, the Artificial, the Exotic, and
                    the Scientific in Some Artifacts from the Renaissance,” in
                    <em>Reframing the Renaissance: Visual Culture in Europe and
                        Latin America 1450–1650</em>, edited by Claire Farago
                    (New Haven and London: Yale University Press, 1995),
                    117–196; and Horst Bredekamp, <em>The Lure of Antiquity and
                        the Cult of the Machine</em>, trans. Allison Brown
                    (Princeton: Markus Wiener, 1995).<a class="footnote-back" href="#fnref41" role="doc-backlink">↩︎</a></p>
</li>
<li id="fn42" role="doc-endnote">
<p>See also Marjolijn Bol, “Avoiding 'Fleas' and Green Skies: Varnishes in Ms. Fr. 640,”
                    in <em>Secrets of Craft and Nature in Renaissance France. A
                        Digital Critical Edition and English Translation of BnF
                        Ms. Fr. 640</em>, ed. Making and Knowing Project, et al.
                    (New York: Making and Knowing Project, 2020), <a href="https://edition640.makingandknowing.org/#/essays/ann_306_ie_19"><u>https://edition640.makingandknowing.org/#/essays/ann_306_ie_19</u></a>.<a class="footnote-back" href="#fnref42" role="doc-backlink">↩︎</a></p>
</li>
<li id="fn43" role="doc-endnote">
<p>Jean-Pierre Babelon, “Les Caravage de Philippe de Béthune,”
                    <em>Gazette des Beaux-Arts, 11</em> (1988), 33–38.<a class="footnote-back" href="#fnref43" role="doc-backlink">↩︎</a></p>
</li>
<li id="fn44" role="doc-endnote">
<p>Colin Debuiche, “Le Ms. Fr. 640 et la collection Béthune,” in
                    <em>Secrets of Craft and Nature in Renaissance France. A
                        Digital Critical Edition and English Translation of BnF
                        Ms. Fr. 640</em>, ed. Making and Knowing Project, et al.
                    (New York: Making and Knowing Project, 2020), <a href="https://edition640.makingandknowing.org/#/essays/ann_316_ie_19"><u>https://edition640.makingandknowing.org/#/essays/ann_316_ie_19</u></a>.<a class="footnote-back" href="#fnref44" role="doc-backlink">↩︎</a></p>
</li>
<li id="fn45" role="doc-endnote">
<p>Debuiche and Muñoz, “Le Ms. Fr. 640 et le contexte
                    toulousain,” <a href="https://edition640.makingandknowing.org/#/essays/ann_312_ie_19"><u>https://edition640.makingandknowing.org/#/essays/ann_312_ie_19</u></a>.<a class="footnote-back" href="#fnref45" role="doc-backlink">↩︎</a></p>
</li>
<li id="fn46" role="doc-endnote">
<p>Deborah Harkness, <em>The Jewel House: Elizabethan London and
                        the Scientific Revolution</em> (New Haven: Yale
                    University Press, 2007), Malcolm Thick, <em>Sir Hugh Plat:
                        The Search for Useful Knowledge in Early Modern
                        London</em> (Totnes: Prospect Books, 2010), Ayesha
                    Mukherjee, <em>Penury Into Plenty: Dearth and the Making of
                        Knowledge in Early Modern England</em> (New York:
                    Routledge, 2015), Amanda Faulkner, “Ms. Fr. 640 and <em>The
                        Jewell House of Art and Nature</em> (1594),” in
                    <em>Secrets of Craft and Nature in Renaissance France. A
                        Digital Critical Edition and English Translation of BnF
                        Ms. Fr. 640</em>, ed. Making and Knowing Project, et al.
                    (New York: Making and Knowing Project, 2020), <a href="https://edition640.makingandknowing.org/#/essays/ann_072_fa_18"><u>https://edition640.makingandknowing.org/#/essays/ann_072_fa_18</u></a>.<a class="footnote-back" href="#fnref46" role="doc-backlink">↩︎</a></p>
</li>
<li id="fn47" role="doc-endnote">
<p>Gianna Pomata, “A Word of the Empirics: The Ancient Concept
                    of Observation and its Recovery in Early Modern Medicine,”
                    <em>Annals of Science</em> 65 no. 1 (2011): 1–25, and Gianna
                    Pomata, “Observation Rising: Birth of an Epistemic Genre,
                    ca. 1500–1650,” in <em>Histories of Scientific
                        Observation,</em> ed. Lorraine Daston and Elizabeth
                    Lunbeck (Chicago: University of Chicago Press, 2011):
                    45–80.<a class="footnote-back" href="#fnref47" role="doc-backlink">↩︎</a></p>
</li>
<li id="fn48" role="doc-endnote">
<p>Gianna Pomata and Nancy Siraisi, eds., <em>Historia:
                        Empiricism and Erudition in Early Modern Europe</em>
                    (Cambridge, Mass.: MIT University Press, 2005).<a class="footnote-back" href="#fnref48" role="doc-backlink">↩︎</a></p>
</li>
<li id="fn49" role="doc-endnote">
<p>Owen Hannaway, “Georgius Agricola as Humanist,” <em>Journal
                        of the History of Ideas</em>, 53 (1992): 553–560.<a class="footnote-back" href="#fnref49" role="doc-backlink">↩︎</a></p>
</li>
<li id="fn50" role="doc-endnote">
<p>Katie Bergen, “<em>La Maison Rustique</em>: Cultivation and
                    the Genre of the Household Manual,” in <em>Secrets of Craft
                        and Nature in Renaissance France. A Digital Critical
                        Edition and English Translation of BnF Ms. Fr. 640</em>,
                    ed. Making and Knowing Project, et al. (New York: Making and
                    Knowing Project, 2020), <a href="https://edition640.makingandknowing.org/#/essays/ann_066_fa_18"><u>https://edition640.makingandknowing.org/#/essays/ann_066_fa_18</u></a>.<a class="footnote-back" href="#fnref50" role="doc-backlink">↩︎</a></p>
</li>
<li id="fn51" role="doc-endnote">
<p>Rozemarijn Landsman and Jonah Rowen, “Molding Hollow on One
                    Side and in Relief on the Other,” in <em>Secrets of Craft
                        and Nature in Renaissance France. A Digital Critical
                        Edition and English Translation of BnF Ms. Fr. 640</em>,
                    ed. Making and Knowing Project, et al. (New York: Making and
                    Knowing Project, 2020), <a href="https://edition640.makingandknowing.org/#/essays/ann_002_fa_14"><u>https://edition640.makingandknowing.org/#/essays/ann_002_fa_14</u></a>.
                    See Keller, “Four Manuscripts between the Recipe and the
                    Experimental Essay,” <a href="https://edition640.makingandknowing.org/#/essays/ann_320_ie_19"><u>https://edition640.makingandknowing.org/#/essays/ann_320_ie_19</u></a>.<a class="footnote-back" href="#fnref51" role="doc-backlink">↩︎</a></p>
</li>
<li id="fn52" role="doc-endnote">
<p>On life-casting by members of the Bavarian nobility, see
                    Dorothea Diemer, <em>Hubert</em> <em>Gerhard und Carlo di
                        Cesare del Palagio. Bronzeplastiker der
                        Spätrenaissance</em>. 2 vols. (Berlin, 2004), 1:122.<a class="footnote-back" href="#fnref52" role="doc-backlink">↩︎</a></p>
</li>
<li id="fn53" role="doc-endnote">
<p>For some of these tools, see the exhibition catalogue
                    <em>Princely splendor: the Dresden court, 1580–1620</em>,
                    eds. Dirk Syndram and Antje Scherner (Milan: Electa and
                    Dresden: Staatliche Kunstsammlungen, 2004).<a class="footnote-back" href="#fnref53" role="doc-backlink">↩︎</a></p>
</li>
<li id="fn54" role="doc-endnote">
<p>Sasha Grafit, “Silkworms and the Work of Algiers,” in
                    <em>Secrets of Craft and Nature in Renaissance France. A
                        Digital Critical Edition and English Translation of BnF
                        Ms. Fr. 640</em>, ed. Making and Knowing Project, et al.
                    (New York: Making and Knowing Project, 2020), <a href="https://edition640.makingandknowing.org/#/essays/ann_059_sp_17"><u>https://edition640.makingandknowing.org/#/essays/ann_059_sp_17</u></a>,
                    and Pamela H. Smith, Joslyn DeVinney, Sasha Grafit, and
                    Xiaomeng Liu,“Smoke and Silkworms: Itineraries of Material
                    Complexes across Eurasia,” in Pamela H. Smith, ed.,
                    <em>Entangled Itineraries of Materials, Practices, and
                        Knowledges Across Eurasia</em> (Pittsburgh: University
                    of Pittsburgh Press, 2019), 165–181.<a class="footnote-back" href="#fnref54" role="doc-backlink">↩︎</a></p>
</li>
<li id="fn55" role="doc-endnote">
<p>Pamela H. Smith, “Alchemy as the Imitator of Nature,”
                    <em>Glass of the Alchemists</em>, catalog for an exhibition
                    at the Corning Museum of Glass, ed. by Dedo von
                    Kerssenbrock-Krosigk (Corning Museum of Glass, 2008),
                    22–33.<a class="footnote-back" href="#fnref55" role="doc-backlink">↩︎</a></p>
</li>
<li id="fn56" role="doc-endnote">
<p>Samuel Quiccheberg, <em>The First Treatise on Museums: Samuel
                        Quiccheberg’s</em> Inscriptiones, <em>1565</em>, trans.
                    by Mark A. Meadow and Bruce Robertson, ed. by Mark A. Meadow
                    with Bruce Robertson (Los Angeles: Getty Publications,
                    2013).<a class="footnote-back" href="#fnref56" role="doc-backlink">↩︎</a></p>
</li>
<li id="fn57" role="doc-endnote">
<p>For further analysis of these entries in Ms. Fr. 640, see the
                    three essays in this Edition by Vera Keller, “Four
                    Manuscripts between the Recipe and the Experimental Essay,”
                    <a href="https://edition640.makingandknowing.org/#/essays/ann_320_ie_19"><u>https://edition640.makingandknowing.org/#/essays/ann_320_ie_19</u></a>;
                    “An Active form of Education: The Boutique and the Tablet of
                    Cebes,” <a href="https://edition640.makingandknowing.org/#/essays/ann_ann_330_ie_19"><u>https://edition640.makingandknowing.org/#/essays/ann_330_ie_19</u></a>;
                    and “Ancient and Modern Things in Ms. Fr. 640,” <a href="https://edition640.makingandknowing.org/#/essays/ann_ann_331_ie_19"><u>https://edition640.makingandknowing.org/#/essays/ann_331_ie_19</u></a>,
                    in <em>Secrets of Craft and Nature in Renaissance France. A
                        Digital Critical Edition and English Translation of BnF
                        Ms. Fr. 640</em>, ed. Making and Knowing Project, et al.
                    (New York: Making and Knowing Project, 2020).<a class="footnote-back" href="#fnref57" role="doc-backlink">↩︎</a></p>
</li>
<li id="fn58" role="doc-endnote">
<p>This apparently glosses Terence, <em>Eunuchus</em>, Prologue:
                    "Nothing is said now that has not been said before." The
                    author-practitioner here adds "aut factum," perhaps because
                    his book is of deeds, not words.<a class="footnote-back" href="#fnref58" role="doc-backlink">↩︎</a></p>
</li>
<li id="fn59" role="doc-endnote">
<p>See Smith, “Making Ms. Fr. 640,” <a href="https://edition640.makingandknowing.org/#/essays/ann_326_ie_19"><u>https://edition640.makingandknowing.org/#/essays/ann_326_ie_19</u></a>.<a class="footnote-back" href="#fnref59" role="doc-backlink">↩︎</a></p>
</li>
<li id="fn60" role="doc-endnote">
<p>For further comparison with other authors in the sixteenth
                    century, see Oltrogge, “Collectors and Practitioners of
                    Technical Knowledge,” <a href="https://edition640.makingandknowing.org/#/essays/ann_323_ie_19"><u>https://edition640.makingandknowing.org/#/essays/ann_323_ie_19</u></a>,
                    and Keller, “Four Manuscripts between the Recipe and the
                    Experimental Essay,” <a href="https://edition640.makingandknowing.org/#/essays/ann_320_ie_19"><u>https://edition640.makingandknowing.org/#/essays/ann_320_ie_19</u></a>.<a class="footnote-back" href="#fnref60" role="doc-backlink">↩︎</a></p>
</li>
<li id="fn61" role="doc-endnote">
<p>This section draws in part upon previous publications: Pamela
                    H. Smith, “What is a Secret? Secrets and Craft Knowledge in
                    Early Modern Europe,” <em>Secrets and Knowledge in Medicine
                        and Science, 1500–1800</em>, ed. by Elaine Leong and
                    Alisha Rankin (Ashgate, 2011), 47–66; Pamela H. Smith,
                    “Craft Techniques and How-To Books,” <em>Transmission of
                        Artists’ Knowledge</em>, Mark Clarke, Bert De Munck and
                    Sven Dupré, eds. (Koninklijke Vlaamse Academie van België
                    voor Wetenschappen en Kunsten, 2012), 75–84.<a class="footnote-back" href="#fnref61" role="doc-backlink">↩︎</a></p>
</li>
<li id="fn62" role="doc-endnote">
<p>Klaus Bergdolt, “Der Künstler als Literat – Das Beispiel
                    Ghiberti,” 13–30, in Bodo Guthmüller, Berndt Hamm, Andreas
                    Tönnesmann, eds., <em>Künstler und Literat: Schrift- und
                        Buchkultur in der europäischen Renaissance</em>
                    (Wiesbaden: Harrassowitz Verlag, 2006).<a class="footnote-back" href="#fnref62" role="doc-backlink">↩︎</a></p>
</li>
<li id="fn63" role="doc-endnote">
<p>Christina Neilson, <em>Practice and Theory in the Italian
                        Renaissance Workshop: Verrocchio and the Epistemology of
                        Making Art</em> (Cambridge: Cambridge University Press,
                    2019).<a class="footnote-back" href="#fnref63" role="doc-backlink">↩︎</a></p>
</li>
<li id="fn64" role="doc-endnote">
<p><em>Recepte véritable par laquelle tous les hommes de la
                        France pourront apprendre à multiplier et augmenter
                        leurs thrésors. Item ceux qui n'ont jamais eu
                        cognaissance des lettres pourront apprendre une
                        philosophie nécessaire à tous les habitans de la terre.
                        Item en ce livre est contenu le dessein d'un jardin
                        délectable... Item le dessein et ordonnance d'une ville
                        de forteresse la plus imprenable qu'homme ouyt jamais
                        parler</em> (La Rochelle, 1563), and <em>Discours
                        admirables de la nature des eaux et fontaines, tant
                        naturelles qu'artificielles, des métaux, des sels et
                        salines, des pierres, des terres, du feu et des
                        émaux</em>, 1580.<a class="footnote-back" href="#fnref64" role="doc-backlink">↩︎</a></p>
</li>
<li id="fn65" role="doc-endnote">
<p>See Pamela H. Smith, “Experimenting in the Material World and
                    on Paper in sixteenth-century France,” <em>Bernard Palissy :
                        Nouveaux regards sur la céramique fran</em>ç<em>aise aux
                        xvi and xvii siècles</em>, special issue of
                    <em>Techne</em>, ed. by Françoise Barbe, Anne Bouquillon,
                    Thierry Crépin-Leblond, and Aurélie Gerbier, <em>47</em>
                    (2019): 18–29. Religious and medical reformer Paracelsus
                    (1493–1541) similarly argued that all knowledge must be
                    reformed on the basis of artisanal practice and knowledge.
                    On Palissy, see also Leonard M. Amico, <em>Bernard Palissy:
                        In Search of Earthly Paradise</em> (Paris, 1996).<a class="footnote-back" href="#fnref65" role="doc-backlink">↩︎</a></p>
</li>
<li id="fn66" role="doc-endnote">
<p>I treat this in <em>The Body of the Artisan</em>. Andrea
                    Bernardoni, <em>La conoscenza del fare: ingegneria, arte,
                        scienza nel</em> De la pirotechnia <em>di Vannoccio
                        Biringuccio</em> (Rome: L’Erma di Bretschneider, 2011)
                    gives an exceptional account of the written products this
                    context stimulated.<a class="footnote-back" href="#fnref66" role="doc-backlink">↩︎</a></p>
</li>
<li id="fn67" role="doc-endnote">
<p>Miriam Usher Chrisman, <em>Lay Culture, Learned Culture.
                        Books and Social Change in Strasbourg, 1488–1599</em>
                    (New Haven: Yale University Press, 1982), 187.<a class="footnote-back" href="#fnref67" role="doc-backlink">↩︎</a></p>
</li>
<li id="fn68" role="doc-endnote">
<p>Hélène Vérin, <em>Le Gloire des Ingénieurs: L’intelligence
                        technique du XVIe au XVIIIe siècle</em> (Paris Albin
                    Michel, 1993), and Pascal Dubourg Glatigny and Hélène Vérin,
                    eds., <em>Réduire en art: La technologie de la Renaissance
                        aux Lumières</em> (Paris: Éditions de la Maison des
                    sciences de l’homme, 2008). Neal W. Gilbert, <em>Renaissance
                        Concepts of Method</em> (New York: Columbia University
                    Press, 1960) and Walter J. Ong, <em>Ramus, method, and the
                        decay of dialogue; from the art of discourse to the art
                        of reason</em> (Cambridge, Mass.: Harvard University
                    Press, 1958) both examined ideas of “<em>methodus</em>” in
                    the Renaissance. In his many books on Renaissance humanism,
                    Anthony Grafton has followed these up, although sometimes
                    with concerns expanding far beyond the borders of method. On
                    architect-engineers, see among other texts, Alexander Marr,
                    “Copying, Commonplaces, and Technical Knowledge: The
                    Architect-Engineer as Reader,” <em>Intersections</em> 16:
                    <em>The Artist as Reader</em>, 2009.<a class="footnote-back" href="#fnref68" role="doc-backlink">↩︎</a></p>
</li>
<li id="fn69" role="doc-endnote">
<p>For example, see the manuscript compilation of illumination
                    techniques stretching over three centuries from the
                    Monastery of Tegernsee, the <em>Liber illuministarum</em>
                    (ca. 1200–1500), and the anonymous Montpellier <em>Liber
                        diversarum arcium</em> (ca. 1300). Anon., <em>Der ‘Liber
                        illuministarum’ aus Kloster Tegernsee</em>, ed. Anna
                    Bartl, Christoph Krekel, Manfred Lautenschlager, Doris
                    Oltrogge (Stuttgart: Franz Steiner Verlag, 2005); Anon.,
                    <em>Mediaeval Painters’ Materials and Techniques: the
                        Montpellier Liber Diversarum Arcium</em>, ed. Mark
                    Clarke (London: Archetype, 2011); and Mary Merrifield,
                    <em>Medieval and Renaissance Treatises on the arts of
                        painting: original texts with English translations</em>
                    (New York: Dover, 1999).<a class="footnote-back" href="#fnref69" role="doc-backlink">↩︎</a></p>
</li>
<li id="fn70" role="doc-endnote">
<p>See Jo Kirby and Marika Spring, “Ms. Fr. 640 in the World of
                    Pigments in 16th-century Europe,” in <em>Secrets of Craft
                        and Nature in Renaissance France. A Digital Critical
                        Edition and English Translation of BnF Ms. Fr. 640</em>,
                    ed. Making and Knowing Project, et al. (New York: Making and
                    Knowing Project, 2020), <a href="https://edition640.makingandknowing.org/#/essays/ann_321_ie_19"><u>https://edition640.makingandknowing.org/#/essays/ann_321_ie_19</u></a>,
                    and Sven Dupré, ed. <em>Early Modern Color Worlds</em>,
                    special issue of <em>Early Science and</em> Medicine, 20
                    (2015).<a class="footnote-back" href="#fnref70" role="doc-backlink">↩︎</a></p>
</li>
<li id="fn71" role="doc-endnote">
<p>Boulboullé and Stols-Witlox, “Working (with) the
                    <em>Corps</em>: The Body of Sands, Colors and Varnishes in
                    Ms. Fr. 640,” <a href="https://edition640.makingandknowing.org/#/essays/ann_307_ie_19"><u>https://edition640.makingandknowing.org/#/essays/ann_307_ie_19</u></a>,
                    and Keller, “Four Manuscripts between the Recipe and the
                    Experimental Essay,” <a href="https://edition640.makingandknowing.org/#/essays/ann_320_ie_19"><u>https://edition640.makingandknowing.org/#/essays/ann_320_ie_19</u></a>.<a class="footnote-back" href="#fnref71" role="doc-backlink">↩︎</a></p>
</li>
<li id="fn72" role="doc-endnote">
<p>See Xiaomeng Liu, “Collecting Cures in an Artisanal
                    Manuscript: Practical Therapeutics and Disease,” in
                    <em>Secrets of Craft and Nature in Renaissance France. A
                        Digital Critical Edition and English Translation of BnF
                        Ms. Fr. 640</em>, ed. Making and Knowing Project, et al.
                    (New York: Making and Knowing Project, 2020), <a href="https://edition640.makingandknowing.org/#/essays/ann_057_sp_17"><u>https://edition640.makingandknowing.org/#/essays/ann_057_sp_17</u></a>.
                    More generally on medical recipes, see Alisha Rankin,
                    <em>Panaceia’s Daughters:Noblewomen as Healers in Early
                        Modern Germany</em> (Chicago, University of Chicago
                    Press, 2013); Elaine Leong, “Recipe Collections and the
                    Currency of Medical Knowledge in the Early Modern ‘Medical
                    Marketplace,’” in <em>The Medical Marketplace and Its
                        Colonies, c. 1450–c. 1850</em>, ed. M. Jenner and P.
                    Wallis, 133–52. (London, 2007); Elaine Leong, “Making
                    Medicines in the Early Modern Household.” <em>Bulletin of
                        the History of Medicine</em> 82 (2008): 145–68; and
                    <em>Recipes and Everyday Knowledge: Medicine, Science and
                        the Household in Early Modern England</em> (Chicago,
                    University of Chicago Press, 2018).<a class="footnote-back" href="#fnref72" role="doc-backlink">↩︎</a></p>
</li>
<li id="fn73" role="doc-endnote">
<p>See Ernst Darmstaedter, <em>Berg-, Probir- und
                        Kunstbüchlein</em> (Munich, 1926), and William Eamon,
                    <em>Science and the Secrets of Nature: Books of Secrets in
                        Medieval and Early Modern Culture</em> (Princeton:
                    Princeton University Press, 1994).<a class="footnote-back" href="#fnref73" role="doc-backlink">↩︎</a></p>
</li>
<li id="fn74" role="doc-endnote">
<p>Brioist, “Artillery in 1590s France,” <a href="https://edition640.makingandknowing.org/#/essays/ann_309_ie_19"><u>https://edition640.makingandknowing.org/#/essays/ann_309_ie_19</u></a>.<a class="footnote-back" href="#fnref74" role="doc-backlink">↩︎</a></p>
</li>
<li id="fn75" role="doc-endnote">
<p>Probably authored by Girolamo Ruscelli (1500–1566). Ruscelli
                    claimed in <em>Secreti nuovi</em> (1567) that he and other
                    like-minded academicians employed artisans to record and
                    assay the many recipes in the pseudonymous Piemontese’s
                    text. Eamon, <em>Science and the Secrets of Nature</em>,
                    130, and William Eamon and Françoise Paheau, “The Accademia
                    Segreta of Girolamo Ruscelli: A sixteenth-Century Italian
                    Scientific Society,” <em>Isis</em> 75 (1984): 327–42.
                    Although editions of Piemontese varied considerably in
                    content, the original Italian as well as the French and
                    English translations all contained the same instructions for
                    preparing sands and binders for making sand molds. See for
                    example, Alexis Piemontese, <em>Les Secrets due Seigneur
                        Alexis Piemontois, et d’Autres Auteurs bien experimentés
                        et approves</em> (Antwerp, 1563), book 6, and <em>The
                        secretes of the reverende Maister Alexis of Piemount:
                        containing excellent remedies agaynste divers diseases,
                        woundes, and other accidents, with the manner to make
                        distillations, parfumes, confitures, dyings, colors,
                        fusions, and meltings</em>, trans. William Warde
                    (London, 1568), book 6.<a class="footnote-back" href="#fnref75" role="doc-backlink">↩︎</a></p>
</li>
<li id="fn76" role="doc-endnote">
<p>On books of secrets, see Elaine Leong and Alisha Rankin,
                    eds., <em>Secrets and Knowledge in Medicine and Science,
                        1500–1800</em> (Ashgate, 2011). Eamon, <em>Science and
                        the Secrets of Nature</em>, and Alison Kavey, <em>Books
                        of Secrets: Natural Philosophy in England,
                        1550–1600</em> (Urbana, 2007).<a class="footnote-back" href="#fnref76" role="doc-backlink">↩︎</a></p>
</li>
<li id="fn77" role="doc-endnote">
<p>Benjamin Hiebert, “Spinet Playing by Itself,” in <em>Secrets
                        of Craft and Nature in Renaissance France. A Digital
                        Critical Edition and English Translation of BnF Ms. Fr.
                        640</em>, ed. Making and Knowing Project, et al. (New
                    York: Making and Knowing Project, 2020), <a href="https://edition640.makingandknowing.org/#/essays/ann_047_fa_16"><u>https://edition640.makingandknowing.org/#/essays/ann_047_fa_16</u></a>.<a class="footnote-back" href="#fnref77" role="doc-backlink">↩︎</a></p>
</li>
<li id="fn78" role="doc-endnote">
<p>See Paolo L. Rossi, “Benvenuto Cellini: <em>Reputazione</em>
                    and Transmutation in France and Florence,” in <em>Benvenuto
                        Cellini: Kunst und Kunsttheorie im 16. Jahrhundert</em>,
                    ed. Alessandro Nova and Anna Schreurs, 301–14 (Cologne,
                    2003), esp. 306, for his view of Cellini’s
                    <em>Trattati.</em><a class="footnote-back" href="#fnref78" role="doc-backlink">↩︎</a></p>
</li>
<li id="fn79" role="doc-endnote">
<p>Sietske Fransen, “The Drawings in BnF Ms. Fr. 640,” in <em>Secrets of
                        Craft and Nature in Renaissance France. A Digital
                        Critical Edition and English Translation of BnF Ms. Fr.
                        640</em>, ed. Making and Knowing Project, et al. (New
                    York: Making and Knowing Project, 2020), <a href="https://edition640.makingandknowing.org/#/essays/ann_327_ie_19"><u>https://edition640.makingandknowing.org/#/essays/ann_327_ie_19</u></a>.<a class="footnote-back" href="#fnref79" role="doc-backlink">↩︎</a></p>
</li>
<li id="fn80" role="doc-endnote">
<p>Pamela O. Long, <em>Artisan Practitioners and the Rise of the
                        New Sciences, 1400–1600</em> (Corvallis: Oregon State
                    University Press, 2011), Pamela O. Long, <em>Openness,
                        Secrecy, Authorship: Technical Arts and the Culture of
                        Knowledge from Antiquity to the Renaissance</em>
                    (Baltimore: Johns Hopkins University Press, 2001), Pamela O.
                    Long, “Power, Patronage, and the Authorship of Ars: From
                    Mechanical Know-How to Mechanical Knowledge in the Last
                    Scribal Age,” <em>Isis</em>, 88 (1997), 1–41. See also,
                    Lissa L. Roberts, Simon Schaffer, and Peter Dear eds.,
                    <em>The Mindful Hand: Inquiry and Invention from the Late
                        Renaissance to Early Industrialisation</em> (Amsterdam,
                    2007); Pamela H. Smith, Amy R. W. Meyers and Harold J. Cook,
                    <em>Ways of Making and Knowing: The Material Culture of
                        Empirical Knowledge</em> (Chicago: University of Chicago
                    Press, 2015); and Smith, <em>From Lived Experience to the
                        Written Word</em>.<a class="footnote-back" href="#fnref80" role="doc-backlink">↩︎</a></p>
</li>
<li id="fn81" role="doc-endnote">
<p>See Walter E. Houghton, Jr., “The History of Trades: Its
                    Relation to Seventeenth-Century Thought: As Seen in Bacon,
                    Petty, Evelyn, and Boyle,” <em>Journal of the History of
                        Ideas</em>, Vol. 2, No. 1, (Jan, 1941): 33-60; Michael
                    Hunter, <em>Science and Society in Restoration England</em>
                    (New York: Cambridge University Press, 1981); Kathleen H.
                    Ochs, “The Royal Society of London’s History of Trades
                    Programme: An Early Episode in Applied Science,” <em>Notes
                        and Records of the Royal Society of London</em> 39, No.
                    2 (April 1, 1985): 129–158; Rob Iliffe, “Material doubts:
                    Hooke, artisan culture and the exchange of information in
                    1670s London,” <em>British Journal for the History of
                        Science</em>, 28 (1995): 285-318; and Celina Fox,
                    <em>The Arts of Industry in the Age of the
                        Enlightenment</em> (New Haven: Yale University Press,
                    2010).<a class="footnote-back" href="#fnref81" role="doc-backlink">↩︎</a></p>
</li>
<li id="fn82" role="doc-endnote">
<p>For more on these developments, see Smith, <em>From Lived
                        Experience to the Written Word</em>.<a class="footnote-back" href="#fnref82" role="doc-backlink">↩︎</a></p>
</li>
<li id="fn83" role="doc-endnote">
<p>Cyril Stanley Smith, “Introduction,” Vannoccio Biringuccio,
                    <em>The Pirotechnia</em>, trans. by Cyril Stanley Smith and
                    Martha Teach Gnudi (New York: Basic Books, 1943), xiv.<a class="footnote-back" href="#fnref83" role="doc-backlink">↩︎</a></p>
</li>
<li id="fn84" role="doc-endnote">
<p>See Smith and the Making and Knowing Project, “Historians in
                    the Laboratory,” <em>Art History</em>; Pamela H. Smith and
                    Isabella Lores-Chavez, “Counterfeiting Materials, Imitating Nature,” in Marjolijn Bol
                    and Emma Spary, eds., <em>The Matter of Mimesis</em> (Leiden: Brill,
                    2023), and Bol,“Avoiding 'Fleas' and Green Skies: Varnishes in Ms. Fr. 640,”
                    <a href="https://edition640.makingandknowing.org/#/essays/ann_306_ie_19"><u>https://edition640.makingandknowing.org/#/essays/ann_306_ie_19</u></a>.<a class="footnote-back" href="#fnref84" role="doc-backlink">↩︎</a></p>
</li>
<li id="fn85" role="doc-endnote">
<p>See for example, Richard J. Oosterhoff, “Ingenious Materials:
                    Salts as Material Metaphor,” in <em>Secrets of Craft and
                        Nature in Renaissance France. A Digital Critical Edition
                        and English Translation of BnF Ms. Fr. 640</em>, ed.
                    Making and Knowing Project, et al. (New York: Making and
                    Knowing Project, 2020), <a href="https://edition640.makingandknowing.org/#/essays/ann_324_ie_19"><u>https://edition640.makingandknowing.org/#/essays/ann_324_ie_19</u></a>,
                    and student research essays cited in Smith, “Making the
                    Edition,” <a href="https://edition640.makingandknowing.org/#/essays/ann_329_ie_19"><u>https://edition640.makingandknowing.org/#/essays/ann_329_ie_19</u></a>.<a class="footnote-back" href="#fnref85" role="doc-backlink">↩︎</a></p>
</li>
<li id="fn86" role="doc-endnote">
<p>See also, Tillmann Taape, “‘Experience Will Teach You’:
                    Recording, Testing, Knowing, and the Language of Experience
                    in Ms. Fr. 640,” in <em>Secrets of Craft and Nature in
                        Renaissance France. A Digital Critical Edition and
                        English Translation of BnF Ms. Fr. 640</em>, ed. Making
                    and Knowing Project, et al. (New York: Making and Knowing
                    Project, 2020), <a href="https://edition640.makingandknowing.org/#/essays/ann_303_ie_19"><u>https://edition640.makingandknowing.org/#/essays/ann_303_ie_19</u></a>.<a class="footnote-back" href="#fnref86" role="doc-backlink">↩︎</a></p>
</li>
<li id="fn87" role="doc-endnote">
<p>See Sophie Pitman, “Daily life and Material Culture in Early
                    Modern Europe,” in <em>Secrets of Craft and Nature in
                        Renaissance France. A Digital Critical Edition and
                        English Translation of BnF Ms. Fr. 640</em>, ed. Making
                    and Knowing Project, et al. (New York: Making and Knowing
                    Project, 2020), <a href="https://edition640.makingandknowing.org/#/essays/ann_325_ie_19"><u>https://edition640.makingandknowing.org/#/essays/ann_325_ie_19</u></a>.<a class="footnote-back" href="#fnref87" role="doc-backlink">↩︎</a></p>
</li>
<li id="fn88" role="doc-endnote">
<p>See Joel Klein, “Methodologies for Making and Knowing:
                    Reconstructions for Historical Research,” in <em>Secrets of
                        Craft and Nature in Renaissance France. A Digital
                        Critical Edition and English Translation of BnF Ms. Fr.
                        640</em>, ed. Making and Knowing Project, et al. (New
                    York: Making and Knowing Project, 2020), <a href="https://edition640.makingandknowing.org/#/essays/ann_322_ie_19"><u>https://edition640.makingandknowing.org/#/essays/ann_322_ie_19</u></a>.<a class="footnote-back" href="#fnref88" role="doc-backlink">↩︎</a></p>
</li>
<li id="fn89" role="doc-endnote">
<p>See Donna Bilak, “Making and Knowing Pedagogy,” in
                    <em>Secrets of Craft and Nature in Renaissance France. A
                        Digital Critical Edition and English Translation of BnF
                        Ms. Fr. 640</em>, ed. Making and Knowing Project, et al.
                    (New York: Making and Knowing Project, 2020), <a href="https://edition640.makingandknowing.org/#/essays/ann_305_ie_19"><u>https://edition640.makingandknowing.org/#/essays/ann_305_ie_19</u></a>.<a class="footnote-back" href="#fnref89" role="doc-backlink">↩︎</a></p>
</li>
</ol>
</section>
<div class="bibliography">
<h2 id="bibliography">
<strong>Bibliography</strong>
</h2>
<p>Research essays contained in the Edition are not included in this
            bibliography. All essays cited here with their links can be found in
            the footnotes and on the Research Essays page of the Edition: <a href="https://edition640.makingandknowing.org/#/essays"><u>https://edition640.makingandknowing.org/#/essays</u></a>.
        </p>
<p>Amico, Leonard M. <em>Bernard Palissy: In Search of Earthly
                Paradise.</em> Paris, 1996.</p>
<p>Anonymous. <em>Der ‘Liber illuministarum’ aus Kloster Tegernsee</em>.
            Ed. Anna Bartl, Christoph Krekel, Manfred Lautenschlager, Doris
            Oltrogge. Stuttgart: Franz Steiner Verlag, 2005.</p>
<p>Anonymous. <em>Mediaeval Painters’ Materials and Techniques: the
                Montpellier Liber Diversarum Arcium</em>. Ed. Mark Clarke.
            London: Archetype, 2011.</p>
<p>Avery, Vicky J. “State and Private Bronze Foundries in Cinquecento
            Venice: New Light on the Alberghetti and di Conti Workshops,”
            240–275, in Peta Motture, ed., <em>Large Bronzes in the Renaissance,
                Studies in the History of Art</em>, 64, Center for Advanced
            Study in the Visual Arts, Symposium Papers XLI, National Gallery of
            Art, Washington, New Haven and London: Yale University Press, 2003.
        </p>
<p>Babelon, Jean-Pierre. “Les Caravage de Philippe de Béthune.”
            <em>Gazette Des Beaux-Arts</em> 11, 1988, 33–38.</p>
<p>Beentjes, Tonny, and Pamela H. Smith. “Sixteenth-century life-casting
            techniques: experimental reconstructions based on a preserved
            manuscript.” In <em>The Renaissance Workshop</em>. Ed. David
            Saunders, Marika Spring, and Andrew Meek, London: Archetype
            Publications, 2013: 144–51.</p>
<p>Bergdolt, Klaus. “Der Künstler als Literat – Das Beispiel Ghiberti.”
            In <em>Künstler und Literat: Schrift- und Buchkultur in der
                europäischen Renaissance.</em> Edited by Bodo Guthmüller, Berndt
            Hamm, Andreas Tönnesmann. Wiesbaden: Harrassowitz Verlag, 2006,
            13–30.</p>
<p>Bernardoni, Andrea. <em>La conoscenza del fare: ingegneria, arte,
                scienza nel de la pirotechnia di Vannoccio Biringuccio.</em>
            Rome: L’Erma di Bretschneider, 2011.</p>
<p>Bilak, Donna, Jenny Boulboullé, Joel Klein, and Pamela H. Smith. “The
            Making and Knowing Project—Reflections, Methods, and New
            Directions,” in <em>New Directions in Making and Knowing, a special
                issue of West 86th: A Journal of Decorative Arts, Design
                History, and Material Culture</em>, 23.1, 2016: 35–55.</p>
<p>Bimbenet-Privat, Michele. <em>Les Orfèvres Parisiens De La
                Renaissance (1506-1620)</em>. Paris, 1992.</p>
<p>Biringuccio, Vannoccio. <em>The Pirotechnia</em>, trans. by Cyril
            Stanley Smith and Martha Teach Gnudi (New York: Basic Books, 1943).
        </p>
<p>Bredekamp, Horst. <em>The Lure of Antiquity and the Cult of the
                Machine</em>, trans. Allison Brown, Princeton: Markus Wiener,
            1995.</p>
<p>Bresc-Bautier, Geneviève. “Jean Séjourné, Sculpteur-Fontainier
            D’henri IV, Mort au Louvre en 1614”. <em>Bulletin de da Société
                Nationale des Antiquaires de France</em>, 1, 1990: 140–56.
            doi:10.3406/bsnaf.1992.9558.</p>
<p>Bresc-Bautier, Geneviève. “Parisian Casters in the Sixteenth
            Century.” In Peta Motture, ed., <em>Large Bronzes in the
                Renaissance, Studies in the History of Art</em>, 64, Center for
            Advanced Study in the Visual Arts, Symposium Papers XLI, National
            Gallery of Art, Washington, New Haven and London: Yale University
            Press, 2003, 94–113. \</p>
<p>Cardinal, Catherine, Liliane Hilaire-Pérez, Delphine Spicq, and Marie
            Thébaud-Sorger. “L’Europe technicienne, XVe-XVIIIe siècle,” special
            issue of <em>Artefact, Techniques, histoire et sciences
                humaines</em>, 4, 2016.</p>
<p>Cellini, Benvenuto. <em>Traktate über die Goldschmiedekunst und die
                Bildhauerei (I Trattati dell’ Oreficeria e della scultura di
                Benvenuto Cellini)</em>. Ed. Erhard Brepohl. Trans. Ruth
            Fröhlich and Max Fröhlich. Cologne, 2005.</p>
<p>Center for Science and Society, <a href="https://scienceandsociety.columbia.edu/"><u>https://scienceandsociety.columbia.edu/</u></a>.
        </p>
<p>Chrisman, Miriam Usher. <em>Lay Culture, Learned Culture. Books and
                Social Change in Strasbourg, 1488–1599.</em> New Haven: Yale
            University Press, 1982.</p>
<p>Crawford, Matthew B. <em>Shop Class as Soulcraft: An Inquiry into the
                Value of Work,</em> New York: Penguin, 2010.</p>
<p>Darmstaedter, Ernst. <em>Berg-, Probir- und Kunstbüchlein.</em>
            Munich, 1926.</p>
<p>Diemer, Dorothea. <em>Hubert Gerhard und Carlo di Cesare del Palagio.
                Bronzeplastiker der Spätrenaissance</em>. 2 vols, Berlin, 2004.
        </p>
<p>Dupré, Sven, ed. <em>Early Modern Color Worlds</em>, special issue of
            <em>Early Science and Medicine</em>, 20 (2015), 294 pp.</p>
<p>Eamon, William and Françoise Paheau. “The Accademia Segreta of
            Girolamo Ruscelli: A sixteenth-Century Italian Scientific Society.”
            <em>Isis</em> 75 (1984): 327–42.</p>
<p>Eamon, William. <em>Science and the Secrets of Nature: Books of
                Secrets in Medieval and Early Modern Culture.</em> Princeton:
            Princeton University Press, 1994.</p>
<p>Faure, Agnès. “Mythes et fictions en histoire de l’art: histoire de
            la réception de l’image de Jean Cousin et étude critique des
            interprétations de l’Eva prima Pandora.” PhD, Art et histoire de
            l’art, Université Michel de Montaigne - Bordeaux III, 2013, <a href="https://tel.archives-ouvertes.fr/tel-00994497/document">https://tel.archives-ouvertes.fr/tel-00994497/document</a>.
        </p>
<p>Fox, Celina. <em>The Arts of Industry in the Age of the
                Enlightenment.</em> New Haven: Yale University Press, 2010.</p>
<p>Gessner, Conrad. <em>Ortus sanitatis de herbis et plantis. De
                animalibus et reptilibus. De avibus et volatilibus, de piscibus
                et natatilibus, de lapidibus, de urinis et earum speciebus
                tabula medicinalis cum directorio generali per omnes
                tractatus</em>. Strasbourg, Johann I Prüß, 1507.</p>
<p>Gilbert, Neal W. <em>Renaissance Concepts of Method</em>. New York:
            Columbia University Press, 1960.</p>
<p>Glatigny, Pascal Dubourg and Vérin, Hélène, eds. <em>Réduire en art:
                La technologie de la Renaissance aux Lumières</em>. Paris:
            Éditions de la Maison des sciences de l’homme, 2008.</p>
<p>Hannawalt, Barbara and Lisa Kiser. Eds. <em>Engaging With Nature:
                Essays on the Natural World in Medieval and Early Modern
                Europe</em> (University of Notre Dame Press, 2008),</p>
<p>Hannaway, Owen. “Georgius Agricola As Humanist.” <em>Journal of the
                History of Ideas</em>, 53 (1992): 553–560, doi:10.2307/2709936.
        </p>
<p>Harkness, Deborah. <em>The Jewel House: Elizabethan London and the
                Scientific Revolution</em>. New Haven: Yale University Press,
            2007.</p>
<p>Hermens, Erma. “The botteghe degli artisti: Artistic Enterprise at
            the della Rovere and Medici Courts in the Late Sixteenth Century.”
            In <em>The Renaissance Workshop</em>, ed. David Saunders, Marika
            Spring and Andrew Meek, London: Archetype, 2013, 105–113.</p>
<p>Houghton, Jr., Walter E. “The History of Trades: Its Relation to
            Seventeenth-Century Thought: As Seen in Bacon, Petty, Evelyn, and
            Boyle.” <em>Journal of the History of Ideas</em> Vol. 2, No. 1,
            1941, 129–158.</p>
<p>Hunter, Michael. <em>Science and Society in Restoration England.</em>
            New York: Cambridge University Press, 1981.</p>
<p>Iliffe, Rob. “Material doubts: Hooke, artisan culture and the
            exchange of information in 1670s London.” <em>British Journal for
                the History of Science</em>, 28, 1995, 285-318.</p>
<p>Impey, Oliver and Arthur Macgregor, eds. <em>The Origins of Museums:
                The Cabinet of Curiosities in Sixteenth- and Seventeenth-Century
                Europe</em>. Oxford: Clarendon Press, 1985.</p>
<p>Ingold, Tim, <em>The Perception of the Environment: Essays in
                Livelihood, dwelling and skill.</em> London and New York:
            Routledge, 2000.</p>
<p>Ingold, Tim. <em>Making.</em> London and New York: Routledge, 2013.
        </p>
<p>Kaufmann, Thomas DaCosta. “From Mastery of the World to Mastery of
            Nature: The Kunstkammer, Politics, and Science.” In Thomas DaCosta
            Kaufmann, <em>The Mastery of Nature: Aspects of Art, Science, and
                Humanism in the Renaissance</em>, Princeton, NJ: Princeton
            University Press, 1993.</p>
<p>Kavey, Alison. <em>Books of Secrets: Natural Philosophy in England,
                1550–1600.</em> Urbana, 2007.</p>
<p>Kemp, Martin. “‘Wrought by No Artist’s Hand’: The Natural, the
            Artificial, the Exotic, and the Scientific in Some Artifacts from
            the Renaissance,” in <em>Reframing the Renaissance: Visual Culture
                in Europe and Latin America 1450–1650</em>, edited by Claire
            Farago, New Haven and London: Yale University Press, 1995, 117–196.
        </p>
<p>Kieffer, Fanny. “The Laboratories of Art and Alchemy at the Uffizi
            Gallery in Renaissance Florence: Some Material Aspects.” In
            <em>Laboratories of Art: Alchemy and Art Technology from Antiquity
                to the 18th century</em>, ed. Sven Dupré, New York: Springer,
            2014, 105–127.</p>
<p>Korn, Peter. <em>Why we make things, and why it matters.</em> Boston:
            David R Godine, 2015.</p>
<p>Kuijpers, Maikel H. G. <em>An Archaeology of Skill:Metalworking Skill
                and Material Specialization in Early Bronze Age Central
                Europe.</em> London and New York: Routledge, 2017.</p>
<p>Lehmann, Ann-Sophie. “Wedging, Throwing, Dipping and Dragging – How
            Motions, Tools and Materials Make Art,” <em>Folded Stones</em>, eds.
            Barbara Baert and Trees de Mits, Institute for Practice-based
            Research in the Arts: Ghent 2009, 41–60.</p>
<p>Leong, Elaine. “Making Medicines in the Early Modern Household.”
            <em>Bulletin of the History of Medicine</em> 82 (2008): 145–68.</p>
<p>Leong, Elaine. <em>Recipes and Everyday Knowledge: Medicine, Science
                and the Household in Early Modern England.</em> Chicago:
            University of Chicago Press, 2018.</p>
<p>Leong, Elaine. “Recipe Collections and the Currency of Medical
            Knowledge in the Early Modern ‘Medical Marketplace.’” In <em>The
                Medical Marketplace and Its Colonies, c. 1450–c. 1850</em>, ed.
            M. Jenner and P. Wallis, London, 2007, 133–52.</p>
<p>Leong, Elaine and Alisha Rankin, Eds. <em>Secrets and Knowledge in
                Medicine and Science, 1500–1800.</em> Ashgate, 2011.</p>
<p>Leproux, Guy-Michel. “Quelques éclairages sur la vie et la carrière
            de Jean Cousin le jeune,” <em>Documents d’histoire parisienne,</em>
            12 (2011): 23–40.</p>
<p>Long, Pamela O. “Power, Patronage, and the Authorship of Ars: From
            Mechanical Know-How to Mechanical Knowledge in the Last Scribal
            Age.” <em>Isis</em>, 88 (1997): 1-41.</p>
<p>Long, Pamela O. <em>Openness, Secrecy, Authorship: Technical Arts and
                the Culture of Knowledge from Antiquity to the Renaissance.</em>
            Baltimore: Johns Hopkins University Press, 2001.</p>
<p>Long, Pamela O. <em>Artisan Practitioners and the Rise of the New
                Sciences, 1400–1600.</em> Corvallis: Oregon State University
            Press, 2011.</p>
<p>Making and Knowing Project. <a href="https://www.makingandknowing.org/"><u>https://www.makingandknowing.org/</u></a>.
        </p>
<p>Marchand, Trevor H. J., ed. <em>Making Knowledge: Explorations of the
                Indissoluble Relation Between Mind, Body and Environment.</em>
            Chichester: Wiley-Blackwell, 2010.</p>
<p>Marr, Alexander. “Copying, Commonplaces, and Technical Knowledge: The
            Architect-Engineer as Reader.” <em>Intersections</em> 16, 2009.</p>
<p>Merrifield, Mary. <em>Medieval and Renaissance Treatises on the arts
                of painting: original texts with English translations</em> (New
            York: Dover, 1999).</p>
<p>Mukherjee, Ayesha. <em>Penury Into Plenty: Dearth and the Making of
                Knowledge in Early Modern England</em>. New York: Routledge,
            2015.</p>
<p>Neilson, Christina. <em>Practice and Theory in the Italian
                Renaissance Workshop: Verrocchio and the Epistemology of Making
                Art</em>. Cambridge: Cambridge University Press, 2019.</p>
<p>Ochs, Kathleen H. <em>The Royal Society of London’s History of Trades
                Programme: An Early Episode in Applied Science.</em> No. 2,
            Notes and Records of the Royal Society of London, 1985.</p>
<p>Ong, Walter J. <em>Ramus, method, and the decay of dialogue; from the
                art of discourse to the art of reason</em> Cambridge: Harvard
            University Press, 1958</p>
<p>Palissy, Bernard. <em>Discours admirables de la nature des eaux et
                fontaines, tant naturelles qu’artificielles, des métaux, des
                sels et salines, des pierres, des terres, du feu et des
                émaux</em>, 1580.</p>
<p>Palissy, Bernard. <em>Recepte véritable par laquelle tous les hommes
                de la France pourront apprendre à multiplier et augmenter leurs
                thrésors. Item ceux qui n’ont jamais eu cognaissance des lettres
                pourront apprendre une philosophie nécessaire à tous les
                habitans de la terre. Item en ce livre est contenu le dessein
                d’un jardin délectable... Item le dessein et ordonnance d’une
                ville de forteresse la plus imprenable qu’homme ouyt jamais
                parler</em> (La Rochelle, 1563), and</p>
<p>Piemontese, Alexis [pseud.]. <em>Les Secrets due Seigneur Alexis
                Piemontois, et d’Autres Auteurs bien experimentés et
                approves.</em> Antwerp, 1563.</p>
<p>Piemontese, Alexis [pseud.]. <em>The secretes of the reverende
                Maister Alexis of Piemount: containing excellent remedies
                agaynste divers diseases, woundes, and other accidents, with the
                manner to make distillations, parfumes, confitures, dyings,
                colors, fusions, and meltings</em>. Trans. William Warde.
            London, 1568.</p>
<p>Pomata, Gianna. “A Word of the Empirics: The Ancient Concept of
            Observation and its Recovery in Early Modern Medicine,” In
            <em>Annals of Science.</em> 65 no. 1, 2011, 1–25.</p>
<p>Pomata, Gianna. “Observation Rising: Birth of an Epistemic Genre, ca.
            1500–1650.” In <em>Histories of Scientific Observation</em>, ed.
            Lorraine Daston and Elizabeth Lunbeck. Chicago: University of
            Chicago Press, 2011, 45–80.</p>
<p>Pomata, Gianna and Nancy Siraisi. <em>Historia: Empiricism and
                Erudition in Early Modern Europe</em>. Cambridge, Mass.: MIT
            University Press, 2005.</p>
<p>Quiccheberg, Samuel. <em>The First Treatise on Museums: Samuel
                Quiccheberg’s Inscriptiones, 1565</em>. trans. by Mark A. Meadow
            and Bruce Robertson, ed. by Mark A. Meadow with Bruce Robertson, Los
            Angeles: Getty Publications, 2013.</p>
<p>Rankin, Alisha. <em>Panaceia’s Daughters:Noblewomen as Healers in
                Early Modern Germany.</em> Chicago, University of Chicago Press,
            2013.</p>
<p>Roberts, Lissa L., Simon Schaffer, and Peter Dear. <em>The Mindful
                Hand: Inquiry and Invention from the Late Renaissance to Early
                Industrialisation.</em> Amsterdam, 2007.</p>
<p>Rossi, Paolo L. “Benvenuto Cellini: Reputazione and Transmutation in
            France and Florence.” In <em>Benvenuto Cellini: Kunst und
                Kunsttheorie im 16. Jahrhundert</em>. ed. Alessandro Nova and
            Anna Schreurs. Cologne, 2003, 301–14.</p>
<p>Ruscelli, Girolamo. <em>Secreti nuovi.</em> 1567.</p>
<p>Sennett, Richard. <em>The Craftsman.</em> New Haven: Yale University
            Press, 2008.</p>
<p>Smith, Pamela H. <em>The Body of the Artisan</em>. Chicago:
            University of Chicago Press, 2004.</p>
<p>Smith, Pamela H. <em>From Lived Experience to the Written Word:
                Reconstructing Practical Knowledge in the Early Modern World</em> Chicago:
            University of Chicago Press, 2022.</p>
<p>Smith, Pamela H. “Alchemy as the Imitator of Nature.” <em>Glass of
                the Alchemists</em>. Edited by Dedo von Kerssenbrock-Krosigk,
            Corning Museum of Glass, 2008, 22–33.</p>
<p>Smith, Pamela H. “Collecting Nature and Art: Artisans and Knowledge
            in the Kunstkammer.” In <em>Engaging With Nature: Essays on the
                Natural World in Medieval and Early Modern Europe,</em> edited
            by Barbara Hannawalt and Lisa Kiser. University of Notre Dame Press,
            2008, 115–136.</p>
<p>Smith, Pamela H. “Craft Techniques and How-To Books,”
            <em>Transmission of Artists’ Knowledge</em>, Mark Clarke, Bert De
            Munck and Sven Dupré, Koninklijke Vlaamse Academie van Belgie voor
            Wetenschappen en Kunsten, 2012: 75–84.</p>
<p>Smith, Pamela H. “Experimenting in the Material World and <em>on
                Paper</em> in sixteenth-century France.” In <em>Bernard Palissy
                : Nouveaux regards sur la céramique fran</em>ç<em>aise aux xvi
                and xvii siècles</em>, special issue of <em>Techne</em>. Ed. by
            Françoise Barbe, Anne Bouquillon, Thierry Crépin-Leblond, and
            Aurélie Gerbier, <em>47</em> (2019): 18–29.</p>
<p>Smith, Pamela H. “In the Workshop of History: Making, Writing, and
            Meaning,” <em>West 86th: A Journal of Decorative Arts, Design
                History, and Material Culture</em>, 19, 2012: 4–31.</p>
<p>Smith, Pamela H. “Making Things: Techniques and books in early modern
            Europe.” In <em>Things</em>, edited by Paula Findlen. London and New
            York: Routledge, 2013, 173–203.</p>
<p>Smith, Pamela H. “What is a Secret? Secrets and Craft Knowledge in
            Early Modern Europe,” <em>Secrets and Knowledge in Medicine and
                Science, 1500–1800</em>, ed. by Elaine Leong and Alisha Rankin,
            Farnham: Ashgate, 201, 47–66.</p>
<p>Smith, Pamela H. and Isabella Lores-Chavez. “Counterfeiting Materials, Imitating Nature.” In Bol,
            Marjolijn &amp; Spary, Emma., <em>The Matter of Mimesis.</em> Leiden: Brill,
            2023.</p>
<p>Smith, Pamela H., Joslyn DeVinney, Sasha Grafit, and Xiaomeng Liu.
            “Smoke and Silkworms: Itineraries of Material Complexes across
            Eurasia.” In <em>Entangled Itineraries of Materials, Practices, and
                Knowledges Across Eurasia,</em> ed. Pamela H. Smith. Pittsburgh:
            University of Pittsburgh Press, 2019, 165–181.</p>
<p>Smith, Pamela H., Tianna Helena Uchacz, Sophie Pitman, Tillmann
            Taape, and Colin Debuiche, “The Matter of Ephemeral Art: Craft,
            Spectacle, and Power in Early Modern Europe,” <em>Renaissance
                Quarterly</em> 73.1 (2020): 1-54.</p>
<p>Smith, Pamela H. and Tonny Beentjes. “Nature and Art, Making and
            Knowing: Reconstructing Sixteenth-Century Life-Casting Techniques,”
            <em>Renaissance Quarterly,</em> 63, 2010: 128–79.</p>
<p>Smith, Pamela H. and the Making and Knowing Project, “Historians in
            the Laboratory: Reconstruction of Renaissance Art and Technology in
            the Making and Knowing Project,” <em>Art History, special issue on
                Art and Technology</em>, 39.2 (2016): 210–233.</p>
<p>Smith, Pamela H., Meyers, Amy R. W. &amp; Cook, Harold J. <em>Ways of
                Making and Knowing: The Material Culture of Empirical
                Knowledge.</em> Chicago: University of Chicago Press, 2015.</p>
<p>Syndram, Dirk and Antje Scherner, eds. <em>Princely splendor: the
                Dresden court, 1580–1620</em>. Milan: Electa and Dresden:
            Staatliche Kunstsammlungen, 2004.</p>
<p>Thick, Malcolm. <em>Sir Hugh Plat: The Search for Useful Knowledge
                in</em> <em>Early Modern London.</em> Totnes: Prospect Books,
            2010.</p>
<p>Vérin, Hélène. <em>Le Gloire des Ingiéneurs: L’intelligence technique
                du XVIe au XVIIIe siècle.</em> Paris: Albin Michel, 1993.</p>
<p>Warde, William (trans.). <em>The secrets of the reverende Maister
                Alexis of Piemount: containing excellent remedies agaynste
                divers diseases, woundes, and other accidents, with the manner
                to make distillations, parfumes, confitures, dyings, colors,
                fusions, and meltings.</em> London, 1568.</p>
</div>
</body>
</html><|MERGE_RESOLUTION|>--- conflicted
+++ resolved
@@ -1735,17 +1735,6 @@
                         France. A Digital Critical Edition and English
                         Translation of BnF Ms. Fr. 640</em>, ed. Making and
                     Knowing Project, et al. (New York: Making and Knowing
-<<<<<<< HEAD
-                    Project, 2020), <a href="https://edition640.makingandknowing.org/#/essays/ann_332_ie_19"><u>https://edition640.makingandknowing.org/#/essays/ann_332_ie_19</u></a>.<a class="footnote-back" href="#fnref30" role="doc-backlink">↩︎</a></p>
-</li>
-<li id="fn31" role="doc-endnote">
-<p>Le Bourgeoys’ manuscript is forthcoming, edited by Guy-Michel
-                    Leproux, Audrey Nassieu-Maupas and Elisabeth Pillet. My
-                    thanks to Soersha Dyon for this information.<a class="footnote-back" href="#fnref31" role="doc-backlink">↩︎</a></p>
-</li>
-<li id="fn32" role="doc-endnote">
-<p>Geneviève Bresc-Bautier, “Jean Séjourné, sculpteur-fontainier
-=======
                     Project, 2020), <a
                        href="https://edition640.makingandknowing.org/#/essays/ann_332_ie_19"><u>https://edition640.makingandknowing.org/#/essays/ann_332_ie_19</u></a>.<a
                        href="#fnref30"
@@ -1762,7 +1751,6 @@
             <li id="fn32"
                 role="doc-endnote">
                 <p>Geneviève Bresc-Bautier, “Jean Séjourné, sculpteur-fontainier
->>>>>>> 9e6ef410
                     d’Henri IV, mort au Louvre en 1614,” <em>Bulletin de la
                         Societé Nationale des Antiquaires de France</em> (Paris,
                     Édition-Diffusion de Boccard, 1990): 140–56, pp. 149–150.<a class="footnote-back" href="#fnref32" role="doc-backlink">↩︎</a></p>
