--- conflicted
+++ resolved
@@ -3427,14 +3427,9 @@
                 Early Modern Europe: Practices, Objects, and Texts,
                 1400–1800</em>. Chicago: University of Chicago Press, 2007.</p>
 <p>Smith, Pamela H. and Isabella Lores-Chavez. “Counterfeiting Materials, Imitating Nature.” In
-            <em>The Matter of Mimesis</em>, edited by Marjolijn Bol and Emma
-<<<<<<< HEAD
+            <em>The Matter of Mimesis</em>, edited by Marjolijn Bol and Em
             Spary (Leiden: Brill, 2023).</p>
 <p>Soley, Teresa. “Imitation Marble.” In <em>Secrets of Craft and Nature
-=======
-            Spary. Leiden: Brill, 2023.</p>
-        <p>Soley, Teresa. “Imitation Marble.” In <em>Secrets of Craft and Nature
->>>>>>> 9e6ef410
                 in Renaissance France. A Digital Critical Edition and English
                 Translation of BnF Ms. Fr. 640</em>, edited by Making and
             Knowing Project, Pamela H. Smith, Naomi Rosenkranz, Tianna Helena
